<project xmlns="http://maven.apache.org/POM/4.0.0"
         xmlns:xsi="http://www.w3.org/2001/XMLSchema-instance"
         xsi:schemaLocation="http://maven.apache.org/POM/4.0.0 http://maven.apache.org/maven-v4_0_0.xsd">
    <modelVersion>4.0.0</modelVersion>
    <groupId>edu.illinois.library.cantaloupe</groupId>
    <artifactId>cantaloupe</artifactId>
    <packaging>war</packaging>
    <version>5.0-SNAPSHOT</version>
    <name>Cantaloupe</name>
    <url>https://medusa-project.github.io/cantaloupe/</url>
    <inceptionYear>2015</inceptionYear>

    <properties>
        <project.build.sourceEncoding>UTF-8</project.build.sourceEncoding>
        <project.reporting.outputEncoding>UTF-8
        </project.reporting.outputEncoding>
        <aws-sdk.version>1.11.538</aws-sdk.version>
        <jackson.version>2.9.8</jackson.version>
        <jetty.version>9.4.17.v20190418</jetty.version>
        <jruby.version>9.2.7.0</jruby.version>
        <surefire.version>3.0.0-M3</surefire.version>
    </properties>

    <developers>
        <developer>
            <id>alexd</id>
            <name>Alex Dolski</name>
            <email>alexd@n-ary.net</email>
            <organization>University of Illinois at Urbana-Champaign Library</organization>
            <organizationUrl>https://www.library.illinois.edu/</organizationUrl>
            <roles>
                <role>founder</role>
                <role>lead</role>
                <role>developer</role>
                <role>debugger</role>
                <role>reviewer</role>
                <role>support</role>
                <role>maintainer</role>
            </roles>
            <timezone>-6</timezone>
        </developer>
    </developers>

    <scm>
<<<<<<< HEAD
        <connection>scm:git:git://github.com/medusa-project/cantaloupe</connection>
        <developerConnection>scm:git:git@github.com:medusa-project/cantaloupe</developerConnection>
=======
        <connection>scm:git:git://github.com/cantaloupe-project/cantaloupe
        </connection>
        <developerConnection>scm:git:git@github.com:cantaloupe-project/cantaloupe
        </developerConnection>
>>>>>>> cd0056f2
        <tag>HEAD</tag>
        <url>https://github.com/cantaloupe-project/cantaloupe</url>
    </scm>
    <issueManagement>
        <system>GitHub Issues</system>
        <url>https://github.com/cantaloupe-project/cantaloupe/issues</url>
    </issueManagement>

    <dependencies>
        <!-- Used by RedisCache -->
        <dependency>
            <groupId>biz.paluch.redis</groupId>
            <artifactId>lettuce</artifactId>
            <version>4.3.3.Final</version>
        </dependency>
        <!-- The application logger. -->
        <dependency>
            <groupId>ch.qos.logback</groupId>
            <artifactId>logback-classic</artifactId>
            <version>1.2.3</version>
        </dependency>
        <dependency>
            <groupId>ch.qos.logback</groupId>
            <artifactId>logback-core</artifactId>
            <version>1.2.3</version>
        </dependency>
        <!-- Used by S3Cache and DynamoDBCache-->
        <dependency>
            <groupId>com.amazonaws</groupId>
            <artifactId>aws-java-sdk-core</artifactId>
            <version>${aws-sdk.version}</version>
        </dependency>
        <dependency>
            <groupId>com.amazonaws</groupId>
            <artifactId>aws-java-sdk-s3</artifactId>
            <version>${aws-sdk.version}</version>
        </dependency>
        <!-- Used by DynamoDBCache -->
        <dependency>
            <groupId>com.amazonaws</groupId>
            <artifactId>aws-java-sdk-dynamodb</artifactId>
            <version>${aws-sdk.version}</version>
        </dependency>
        <!-- Heap-based object cache: https://github.com/ben-manes/caffeine-->
        <dependency>
            <groupId>com.github.ben-manes.caffeine</groupId>
            <artifactId>caffeine</artifactId>
            <version>2.5.6</version>
        </dependency>
        <!-- Used in tests to test that System.exit() is called -->
        <dependency>
            <groupId>com.github.stefanbirkner</groupId>
            <artifactId>system-rules</artifactId>
            <version>1.19.0</version>
            <scope>test</scope>
        </dependency>
        <!-- Used by HeapCache -->
        <dependency>
            <groupId>com.google.protobuf</groupId>
            <artifactId>protobuf-java</artifactId>
            <version>3.5.1</version>
        </dependency>
        <!-- Used by JdbcSourceTest and JdbcCacheTest -->
        <dependency>
            <groupId>com.h2database</groupId>
            <artifactId>h2</artifactId>
            <version>1.4.196</version>
            <scope>test</scope>
        </dependency>
        <!-- Used by com.mortennobel.imagescaling -->
        <dependency>
            <groupId>com.jhlabs</groupId>
            <artifactId>filters</artifactId>
            <version>2.0.235</version>
        </dependency>
        <!-- Used by AzureStorageSource and AzureStorageCache-->
        <dependency>
            <groupId>com.microsoft.azure</groupId>
            <artifactId>azure-storage</artifactId>
            <version>5.2.0</version>
        </dependency>
        <!-- Provides a JDBC connection pool for JdbcSource and JdbcCache -->
        <dependency>
            <groupId>com.zaxxer</groupId>
            <artifactId>HikariCP</artifactId>
            <version>2.7.2</version>
        </dependency>
        <!-- Manages the test configuration. -->
        <dependency>
            <groupId>commons-configuration</groupId>
            <artifactId>commons-configuration</artifactId>
            <version>1.10</version>
            <scope>test</scope>
        </dependency>
        <!-- IOUtils is used widely -->
        <dependency>
            <groupId>commons-io</groupId>
            <artifactId>commons-io</artifactId>
            <version>2.4</version>
        </dependency>
        <!-- Used by S3SourceTest and S3CacheTest -->
        <dependency>
            <groupId>io.findify</groupId>
            <artifactId>s3mock_2.12</artifactId>
            <version>0.2.4</version>
            <scope>test</scope>
        </dependency>
        <!-- S3 client for S3Source -->
        <dependency>
            <groupId>io.minio</groupId>
            <artifactId>minio</artifactId>
            <version>5.0.4</version>
        </dependency>
        <!-- Dependency on part of Java EE that's available by default in Java 8
        but not 9 -->
        <dependency>
            <groupId>javax.xml.bind</groupId>
            <artifactId>jaxb-api</artifactId>
            <version>2.3.0</version>
        </dependency>
        <!-- Enhanced ImageIO TIFF plugin supporting BigTIFF:
         https://github.com/geosolutions-it/imageio-ext/ -->
        <dependency>
            <groupId>it.geosolutions.imageio-ext</groupId>
            <artifactId>imageio-ext-tiff</artifactId>
            <version>1.1.19</version>
        </dependency>
        <dependency>
            <groupId>javax.servlet</groupId>
            <artifactId>javax.servlet-api</artifactId>
            <version>3.1.0</version>
            <scope>provided</scope>
        </dependency>
        <dependency>
            <groupId>org.apache.commons</groupId>
            <artifactId>commons-lang3</artifactId>
            <version>3.6</version>
        </dependency>
        <!-- This is used to fix a CVE-2015-6420 in commons-collections-3.2.1, a
        transitive dependency -->
        <dependency>
            <groupId>commons-collections</groupId>
            <artifactId>commons-collections</artifactId>
            <version>3.2.2</version>
        </dependency>
        <!-- Provides PDFBox for PdfBoxProcessor. Note that there are also some
        other dependencies in this POM used only by PDFBox. -->
        <dependency>
            <groupId>org.apache.pdfbox</groupId>
            <artifactId>pdfbox</artifactId>
            <version>2.0.15</version>
        </dependency>
        <!-- Assists PDFBox in decoding JBIG2-encoded images -->
        <dependency>
            <groupId>org.apache.pdfbox</groupId>
            <artifactId>jbig2-imageio</artifactId>
            <version>3.0.0</version>
        </dependency>
        <!-- JUnit for unit tests. -->
        <dependency>
            <groupId>org.junit.jupiter</groupId>
            <artifactId>junit-jupiter-engine</artifactId>
            <version>5.4.2</version>
            <scope>test</scope>
        </dependency>
        <!-- Performance tests -->
        <dependency>
            <groupId>org.openjdk.jmh</groupId>
            <artifactId>jmh-core</artifactId>
            <version>1.19</version>
            <scope>test</scope>
        </dependency>
        <dependency>
            <groupId>org.openjdk.jmh</groupId>
            <artifactId>jmh-generator-annprocess</artifactId>
            <version>1.19</version>
            <scope>test</scope>
        </dependency>
        <!-- Assists in parsing XMP metadata in RDF/XML -->
        <dependency>
            <groupId>org.apache.jena</groupId>
            <artifactId>jena-core</artifactId>
            <version>3.4.0</version>
        </dependency>
        <dependency>
            <groupId>org.apache.jena</groupId>
            <artifactId>jena-arq</artifactId>
            <version>3.4.0</version>
        </dependency>
        <!-- Used for media type detection -->
        <dependency>
            <groupId>org.apache.tika</groupId>
            <artifactId>tika-core</artifactId>
            <version>1.20</version>
        </dependency>
        <!-- Assists PDFBox in decoding certain PDFs -->
        <dependency>
            <groupId>org.bouncycastle</groupId>
            <artifactId>bcprov-jdk15on</artifactId>
            <version>1.55</version>
        </dependency>
        <!-- Supports <if> expressions in logback.xml -->
        <dependency>
            <groupId>org.codehaus.janino</groupId>
            <artifactId>janino</artifactId>
            <version>2.7.8</version>
        </dependency>
        <!-- Provides HTTP/2 support in the Jetty client.
        N.B.: ALPN support is in a different module. -->
        <dependency>
            <groupId>org.eclipse.jetty.http2</groupId>
            <artifactId>http2-client</artifactId>
            <version>${jetty.version}</version>
        </dependency>
        <dependency>
            <groupId>org.eclipse.jetty.http2</groupId>
            <artifactId>http2-http-client-transport</artifactId>
            <version>${jetty.version}</version>
        </dependency>
        <!-- Provides HTTP/2 support in the Jetty server.
        N.B.: ALPN support is in a different module. -->
        <dependency>
            <groupId>org.eclipse.jetty.http2</groupId>
            <artifactId>http2-server</artifactId>
            <version>${jetty.version}</version>
        </dependency>
        <!-- Enables support for ALPN in Jetty client.
        N.B.: in Java 8, this requires an alpn-boot JAR on the boot classpath. -->
        <dependency>
            <groupId>org.eclipse.jetty</groupId>
            <artifactId>jetty-alpn-client</artifactId>
            <version>${jetty.version}</version>
        </dependency>
        <!-- Enables support for ALPN in Jetty server.
        N.B.: in Java 8, this requires an alpn-boot JAR on the boot classpath. -->
        <dependency>
            <groupId>org.eclipse.jetty</groupId>
            <artifactId>jetty-alpn-server</artifactId>
            <version>${jetty.version}</version>
        </dependency>
        <!-- Enables Jetty client to support the ALPN built into Java 9 -->
        <dependency>
            <groupId>org.eclipse.jetty</groupId>
            <artifactId>jetty-alpn-java-client</artifactId>
            <version>${jetty.version}</version>
        </dependency>
        <!-- Enables Jetty server to support the ALPN built into Java 9 -->
        <dependency>
            <groupId>org.eclipse.jetty</groupId>
            <artifactId>jetty-alpn-java-server</artifactId>
            <version>${jetty.version}</version>
        </dependency>
        <!-- Used by HttpSource -->
        <dependency>
            <groupId>org.eclipse.jetty</groupId>
            <artifactId>jetty-http</artifactId>
            <version>${jetty.version}</version>
        </dependency>
        <dependency>
            <groupId>org.eclipse.jetty</groupId>
            <artifactId>jetty-io</artifactId>
            <version>${jetty.version}</version>
        </dependency>
        <dependency>
            <groupId>org.eclipse.jetty</groupId>
            <artifactId>jetty-client</artifactId>
            <version>${jetty.version}</version>
        </dependency>
        <!-- Provides the standalone servlet container -->
        <dependency>
            <groupId>org.eclipse.jetty</groupId>
            <artifactId>jetty-util</artifactId>
            <version>${jetty.version}</version>
        </dependency>
        <dependency>
            <groupId>org.eclipse.jetty</groupId>
            <artifactId>jetty-server</artifactId>
            <version>${jetty.version}</version>
        </dependency>
        <dependency>
            <groupId>org.eclipse.jetty</groupId>
            <artifactId>jetty-servlet</artifactId>
            <version>${jetty.version}</version>
        </dependency>
        <dependency>
            <groupId>org.eclipse.jetty</groupId>
            <artifactId>jetty-webapp</artifactId>
            <version>${jetty.version}</version>
        </dependency>
        <!-- Enables colorized Logback console output in Windows -->
        <dependency>
            <groupId>org.fusesource.jansi</groupId>
            <artifactId>jansi</artifactId>
            <version>1.13</version>
        </dependency>
        <!-- JRuby is used to execute delegate script methods. -->
        <dependency>
            <groupId>org.jruby</groupId>
            <artifactId>jruby-core</artifactId>
            <version>${jruby.version}</version>
        </dependency>
        <!-- Needed by tests, but not necessary at compile time. -->
        <dependency>
            <groupId>org.jruby</groupId>
            <artifactId>jruby-stdlib</artifactId>
            <version>${jruby.version}</version>
            <scope>runtime</scope>
        </dependency>
        <!-- Jackson for data serialization -->
        <dependency>
            <groupId>com.fasterxml.jackson.core</groupId>
            <artifactId>jackson-core</artifactId>
            <version>${jackson.version}</version>
        </dependency>
        <dependency>
            <groupId>com.fasterxml.jackson.core</groupId>
            <artifactId>jackson-annotations</artifactId>
            <version>${jackson.version}</version>
        </dependency>
        <dependency>
            <groupId>com.fasterxml.jackson.core</groupId>
            <artifactId>jackson-databind</artifactId>
            <version>${jackson.version}</version>
        </dependency>
        <!-- Makes Jackson aware of JDK8 date/time objects -->
        <dependency>
            <groupId>com.fasterxml.jackson.datatype</groupId>
            <artifactId>jackson-datatype-jsr310</artifactId>
            <version>${jackson.version}</version>
        </dependency>
        <!-- Enables Jackson to handle Optionals -->
        <dependency>
            <groupId>com.fasterxml.jackson.datatype</groupId>
            <artifactId>jackson-datatype-jdk8</artifactId>
            <version>${jackson.version}</version>
        </dependency>
        <!-- Provides Velocity for the landing and error page templates -->
        <dependency>
            <groupId>org.apache.velocity</groupId>
            <artifactId>velocity-engine-core</artifactId>
            <version>2.0</version>
        </dependency>
        <!-- Selenium is used to test the control panel, using a headless HtmlUnit
        browser. -->
        <dependency>
            <groupId>org.seleniumhq.selenium</groupId>
            <artifactId>htmlunit-driver</artifactId>
            <version>2.21</version>
            <scope>test</scope>
        </dependency>
        <dependency>
            <groupId>org.seleniumhq.selenium</groupId>
            <artifactId>selenium-api</artifactId>
            <version>2.53.0</version>
            <scope>test</scope>
        </dependency>
        <dependency>
            <groupId>org.seleniumhq.selenium</groupId>
            <artifactId>selenium-support</artifactId>
            <version>2.53.0</version>
            <scope>test</scope>
        </dependency>
        <!-- Logging interface used by the application -->
        <dependency>
            <groupId>org.slf4j</groupId>
            <artifactId>slf4j-api</artifactId>
            <version>1.7.25</version>
        </dependency>
        <!-- intercepts jcl log messages from Commons etc. -->
        <dependency>
            <groupId>org.slf4j</groupId>
            <artifactId>jcl-over-slf4j</artifactId>
            <version>1.7.25</version>
        </dependency>
        <!-- Assembles the release zip archive. -->
        <dependency>
            <groupId>org.apache.maven.plugins</groupId>
            <artifactId>maven-assembly-plugin</artifactId>
            <version>3.1.1</version>
            <type>maven-plugin</type>
        </dependency>
    </dependencies>

    <repositories>
        <!-- Provides imageio-ext-tiff -->
        <repository>
            <id>imageio-ext-repository</id>
            <name>imageio-ext Repository</name>
            <url>http://maven.geo-solutions.it/</url>
        </repository>
    </repositories>

    <build>
        <plugins>
            <plugin>
                <groupId>org.apache.maven.plugins</groupId>
                <artifactId>maven-surefire-plugin</artifactId>
                <version>${surefire.version}</version>
                <configuration>
                    <runOrder>random</runOrder>
                    <reuseForks>false</reuseForks>
                </configuration>
            </plugin>

            <!-- Find bugs with mvn findbugs:findbugs findbugs:gui -->
            <plugin>
                <groupId>org.codehaus.mojo</groupId>
                <artifactId>findbugs-maven-plugin</artifactId>
                <version>3.0.1</version>
            </plugin>

            <plugin>
                <groupId>org.apache.maven.plugins</groupId>
                <artifactId>maven-compiler-plugin</artifactId>
                <version>3.8.1</version>
                <configuration>
                    <release>11</release>
                    <useIncrementalCompilation>false</useIncrementalCompilation>
                </configuration>
            </plugin>

            <!-- About the build: it's easy to build a JAR using the Maven Shade
            plugin, and it's easy to build a WAR using the Maven WAR plugin. However,
            this application is packaged as a special WAR that can also be run like a
            JAR, and there's no all-in-one Maven plugin for that. So, from here, we
            have to go through a sequence of steps to build the custom WAR. -->

            <!-- The first step is to unpack dependencies (direct and transient)
            needed in standalone mode into the root, for compatibility with
            `java -jar` invocation. Note that this plugin is not smart about handling
            dependencies with the same filename, which mainly is a problem with
            same-named META-INF/services files from e.g. Jetty, so we will have to
            work around that in a later step. -->
            <plugin>
                <groupId>org.apache.maven.plugins</groupId>
                <artifactId>maven-dependency-plugin</artifactId>
                <version>3.0.2</version>
                <executions>
                    <execution>
                        <id>unpack-dependencies</id>
                        <phase>prepare-package</phase>
                        <goals>
                            <goal>unpack-dependencies</goal>
                        </goals>
                        <configuration>
                            <excludes>**/META-INF/*.DSA, **/META-INF/*.MF,
                                **/META-INF/*.RSA, **/META-INF/*.SF,
                                **/META-INF/*.txt
                            </excludes>
                            <includeGroupIds>
                                javax.servlet,
                                org.eclipse.jetty
                            </includeGroupIds>
                            <outputDirectory>
                                ${project.build.directory}/${project.artifactId}-${project.version}
                            </outputDirectory>
                        </configuration>
                    </execution>
                </executions>
            </plugin>

            <!-- The previous step copied only dependencies. Now we copy the
            application classes needed for standalone mode into the root. -->
            <plugin>
                <artifactId>maven-antrun-plugin</artifactId>
                <executions>
                    <execution>
                        <id>copy-standalone-classes-to-root</id>
                        <phase>prepare-package</phase>
                        <goals>
                            <goal>run</goal>
                        </goals>
                        <configuration>
                            <tasks>
                                <copy todir="${project.build.directory}/${project.artifactId}-${project.version}/">
                                    <fileset dir="${project.build.directory}/classes/">
                                        <include name="edu/illinois/library/cantaloupe/config/*"/>
                                        <include name="edu/illinois/library/cantaloupe/util/FilesystemWatcher.class"/>
                                        <include name="edu/illinois/library/cantaloupe/util/FilesystemWatcher$Callback.class"/>
                                        <include name="edu/illinois/library/cantaloupe/util/StringUtils.class"/>
                                        <include name="edu/illinois/library/cantaloupe/util/SystemUtils.class"/>
                                        <include name="edu/illinois/library/cantaloupe/Application.class"/>
                                        <include name="edu/illinois/library/cantaloupe/ApplicationServer.class"/>
                                        <include name="edu/illinois/library/cantaloupe/StandaloneEntry.class"/>
                                    </fileset>
                                </copy>
                            </tasks>
                        </configuration>
                    </execution>

                    <!-- And also add back a missing Jetty service that didn't get
                    copied in the unpack-dependencies execution. -->
                    <execution>
                        <id>finalize-services</id>
                        <phase>prepare-package</phase>
                        <goals>
                            <goal>run</goal>
                        </goals>
                        <configuration>
                            <tasks>
                                <echo file="${project.build.directory}/${project.artifactId}-${project.version}/META-INF/services/org.eclipse.jetty.http.HttpFieldPreEncoder"
                                      append="true">
                                    ${line.separator}org.eclipse.jetty.http2.hpack.HpackFieldPreEncoder
                                </echo>
                            </tasks>
                        </configuration>
                    </execution>
                </executions>
            </plugin>

            <!-- Create the war file from the stuff we just unpacked. -->
            <plugin>
                <groupId>org.apache.maven.plugins</groupId>
                <artifactId>maven-war-plugin</artifactId>
                <version>3.2.0</version>
                <executions>
                    <execution>
                        <id>create-war</id>
                        <phase>package</phase>
                        <goals>
                            <goal>war</goal>
                        </goals>
                        <configuration>
                            <archive>
                                <manifest>
                                    <mainClass>
                                        edu.illinois.library.cantaloupe.StandaloneEntry
                                    </mainClass>
                                    <addDefaultImplementationEntries>true
                                    </addDefaultImplementationEntries>
                                    <addDefaultSpecificationEntries>true
                                    </addDefaultSpecificationEntries>
                                </manifest>
                            </archive>
                        </configuration>
                    </execution>
                </executions>
            </plugin>

            <!-- Assemble the created war into a release package. -->
            <plugin>
                <artifactId>maven-assembly-plugin</artifactId>
                <version>3.1.1</version>
                <executions>
                    <execution>
                        <phase>package</phase>
                        <goals>
                            <goal>single</goal>
                        </goals>
                    </execution>
                </executions>
                <configuration>
                    <appendAssemblyId>false</appendAssemblyId>
                    <descriptors>
                        <descriptor>${basedir}/assembly.xml</descriptor>
                    </descriptors>
                </configuration>
            </plugin>

            <!-- Enables running with mvn exec:java -->
            <plugin>
                <groupId>org.codehaus.mojo</groupId>
                <artifactId>exec-maven-plugin</artifactId>
                <version>1.2.1</version>
                <configuration>
                    <mainClass>edu.illinois.library.cantaloupe.StandaloneEntry</mainClass>
                </configuration>
            </plugin>

        </plugins>
    </build>

    <profiles>
        <profile>
            <id>nodeps</id>
            <activation>
                <activeByDefault>false</activeByDefault>
            </activation>
            <build>
                <plugins>
                    <plugin>
                        <groupId>org.apache.maven.plugins</groupId>
                        <artifactId>maven-surefire-plugin</artifactId>
                        <version>${surefire.version}</version>
                        <configuration>
                            <runOrder>random</runOrder>
                            <reuseForks>false</reuseForks>
                            <excludes>
                                <exclude>AzureStorage*Test</exclude>
                                <exclude>DynamoDB*Test</exclude>
                                <exclude>FfmpegProcessorTest</exclude>
                                <exclude>GraphicsMagickProcessorTest</exclude>
                                <exclude>ImageMagickProcessorTest</exclude>
                                <exclude>*Kakadu*Test</exclude>
                                <exclude>OpenJpegProcessorTest</exclude>
                                <exclude>RedisCacheTest</exclude>
                                <exclude>TurboJpegProcessorTest</exclude>
                                <exclude>TurboJPEG*Test</exclude>
                            </excludes>
                        </configuration>
                    </plugin>
                </plugins>
            </build>
        </profile>
        <profile>
            <id>freedeps</id>
            <activation>
                <activeByDefault>false</activeByDefault>
            </activation>
            <build>
                <plugins>
                    <plugin>
                        <groupId>org.apache.maven.plugins</groupId>
                        <artifactId>maven-surefire-plugin</artifactId>
                        <version>${surefire.version}</version>
                        <configuration>
                            <runOrder>random</runOrder>
                            <reuseForks>false</reuseForks>
                            <excludes>
                                <exclude>Azure*Test</exclude>
                            </excludes>
                        </configuration>
                    </plugin>
                </plugins>
            </build>
        </profile>
        <profile>
            <id>benchmark</id>
            <properties>
                <skipTests>true</skipTests>
                <benchmark>edu.illinois</benchmark>
            </properties>
            <build>
                <plugins>
                    <plugin>
                        <groupId>org.apache.maven.plugins</groupId>
                        <artifactId>maven-compiler-plugin</artifactId>
                        <configuration>
                            <testIncludes>
                                <testInclude>**/*</testInclude>
                            </testIncludes>
                        </configuration>
                    </plugin>
                    <plugin>
                        <groupId>org.codehaus.mojo</groupId>
                        <artifactId>exec-maven-plugin</artifactId>
                        <executions>
                            <execution>
                                <id>benchmark</id>
                                <phase>test</phase>
                                <goals>
                                    <goal>exec</goal>
                                </goals>
                                <configuration>
                                    <classpathScope>test</classpathScope>
                                    <executable>java</executable>
                                    <arguments>
                                        <argument>-classpath</argument>
                                        <classpath/>
                                        <argument>org.openjdk.jmh.Main
                                        </argument>
                                        <argument>-rf</argument>
                                        <argument>json</argument>
                                        <argument>-rff</argument>
                                        <argument>
                                            target/jmh-result.${benchmark}.json
                                        </argument>
                                        <argument>${benchmark}</argument>
                                    </arguments>
                                </configuration>
                            </execution>
                        </executions>
                    </plugin>
                </plugins>
            </build>
        </profile>
    </profiles>
</project><|MERGE_RESOLUTION|>--- conflicted
+++ resolved
@@ -7,7 +7,7 @@
     <packaging>war</packaging>
     <version>5.0-SNAPSHOT</version>
     <name>Cantaloupe</name>
-    <url>https://medusa-project.github.io/cantaloupe/</url>
+    <url>https://cantaloupe-project.github.io/</url>
     <inceptionYear>2015</inceptionYear>
 
     <properties>
@@ -42,15 +42,8 @@
     </developers>
 
     <scm>
-<<<<<<< HEAD
-        <connection>scm:git:git://github.com/medusa-project/cantaloupe</connection>
-        <developerConnection>scm:git:git@github.com:medusa-project/cantaloupe</developerConnection>
-=======
-        <connection>scm:git:git://github.com/cantaloupe-project/cantaloupe
-        </connection>
-        <developerConnection>scm:git:git@github.com:cantaloupe-project/cantaloupe
-        </developerConnection>
->>>>>>> cd0056f2
+        <connection>scm:git:git://github.com/cantaloupe-project/cantaloupe</connection>
+        <developerConnection>scm:git:git@github.com:cantaloupe-project/cantaloupe</developerConnection>
         <tag>HEAD</tag>
         <url>https://github.com/cantaloupe-project/cantaloupe</url>
     </scm>
