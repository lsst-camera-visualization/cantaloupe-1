--- conflicted
+++ resolved
@@ -15,11 +15,8 @@
 <h2>3.2</h2>
 
 <ul>
-<<<<<<< HEAD
+  <li>All processors that use the Java 2D pipeline (Java2dProcessor, KakaduProcessor, OpenJpegProcessor, PdfBoxProcessor, FfmpegProcessor) use a custom box filter for downscaling and a bicubic filter for upscaling, resulting in much better quality and 100-400% faster scaling performance.</li>
   <li>Added the ability to pass through EXIF, IPTC, and/or XMP metadata from source images to derivative images for some formats.</li>
-=======
-  <li>All processors that use the Java 2D pipeline (Java2dProcessor, KakaduProcessor, OpenJpegProcessor, PdfBoxProcessor, FfmpegProcessor) use a custom box filter for downscaling and a bicubic filter for upscaling, resulting in much better quality and 100-400% faster scaling performance.</li>
->>>>>>> 0f47f395
   <li>Added the ability to embed ICC color profiles in derivative images.</li>
   <li>Increased the default Java2dProcessor/JaiProcessor JPEG output quality to 0.8 (80).</li>
   <li>When an output format is requested that is valid but unsupported by the current processor, HTTP 415 is returned instead of HTTP 400.</li>
