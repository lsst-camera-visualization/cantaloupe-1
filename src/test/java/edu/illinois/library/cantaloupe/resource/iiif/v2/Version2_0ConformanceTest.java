package edu.illinois.library.cantaloupe.resource.iiif.v2;

import com.fasterxml.jackson.databind.ObjectMapper;
import edu.illinois.library.cantaloupe.config.Configuration;
import edu.illinois.library.cantaloupe.config.Key;
import edu.illinois.library.cantaloupe.http.ResourceException;
import edu.illinois.library.cantaloupe.http.Response;
import edu.illinois.library.cantaloupe.image.Format;
import edu.illinois.library.cantaloupe.processor.Processor;
import edu.illinois.library.cantaloupe.processor.ProcessorFactory;
import edu.illinois.library.cantaloupe.image.Identifier;
import edu.illinois.library.cantaloupe.resource.ResourceTest;
import edu.illinois.library.cantaloupe.resource.Route;
import org.junit.jupiter.api.Test;

import javax.imageio.ImageIO;
import java.awt.image.BufferedImage;
import java.io.ByteArrayInputStream;
import java.io.File;
import java.io.InputStream;
import java.net.URI;
import java.nio.file.Path;
import java.nio.file.Paths;
import java.util.List;
import java.util.Set;

import static edu.illinois.library.cantaloupe.test.Assert.HTTPAssert.*;
import static org.junit.jupiter.api.Assertions.*;

/**
 * <p>Functional test of conformance to the IIIF Image API 2.0 spec. Methods
 * are implemented in the order of the assertions in the spec document.</p>
 *
 * @see <a href="http://iiif.io/api/image/2.0/#image-information">IIIF Image
 * API 2.0</a>
 */
public class Version2_0ConformanceTest extends ResourceTest {

    static final Identifier IMAGE =
            new Identifier("jpg-rgb-64x56x8-baseline.jpg");

    @Override
    protected String getEndpointPath() {
        return Route.IIIF_2_PATH;
    }

    /**
     * 2. "When the base URI is dereferenced, the interaction should result in
     * the Image Information document. It is recommended that the response be a
     * 303 status redirection to the Image Information document’s URI."
     */
    @Test
    void testBaseURIReturnsImageInfoViaHttp303() throws Exception {
        client = newClient("/" + IMAGE);
        Response response = client.send();

        assertEquals(303, response.getStatus());
        assertEquals(getHTTPURI("/" + IMAGE + "/info.json").toString(),
                response.getHeaders().getFirstValue("Location"));
    }

    /**
     * 3. "All special characters (e.g. ? or #) [in an identifier] must be URI
     * encoded to avoid unpredictable client behaviors. The URI syntax relies
     * upon slash (/) separators so any slashes in the identifier must be URI
     * encoded (also called “percent encoded”).
     */
    @Test
    void testIdentifierWithEncodedCharacters() throws Exception {
        // override the filesystem prefix to one folder level up so we can use
        // a slash in the identifier
        File directory = new File(".");
        String cwd = directory.getCanonicalPath();
        Path path = Paths.get(cwd, "src", "test", "resources");
        Configuration config = Configuration.getInstance();
        config.setProperty(Key.FILESYSTEMSOURCE_PATH_PREFIX,
                path + File.separator);

        final String identifier = "images%2F" + IMAGE;

        // image endpoint
        assertStatus(200, getHTTPURI("/" + identifier + "/full/full/0/default.jpg"));
        // information endpoint
        assertStatus(200, getHTTPURI("/" + identifier + "/info.json"));
    }

    /**
     * 4.1
     */
    @Test
    void testFullRegion() throws Exception {
        client = newClient("/" + IMAGE + "/full/full/0/default.jpg");
        Response response = client.send();

        assertEquals(200, response.getStatus());

        try (InputStream is = new ByteArrayInputStream(response.getBody())) {
            BufferedImage image = ImageIO.read(is);
            assertEquals(64, image.getWidth());
            assertEquals(56, image.getHeight());
        }
    }

    /**
     * 4.1
     */
    @Test
    void testAbsolutePixelRegion() throws Exception {
        client = newClient("/" + IMAGE + "/20,20,100,100/full/0/color.jpg");
        Response response = client.send();

        assertEquals(200, response.getStatus());

        try (InputStream is = new ByteArrayInputStream(response.getBody())) {
            BufferedImage image = ImageIO.read(is);
            assertEquals(44, image.getWidth());
            assertEquals(36, image.getHeight());
        }
    }

    /**
     * 4.1
     */
    @Test
    void testPercentageRegionWithIntegers() throws Exception {
        client = newClient("/" + IMAGE + "/pct:20,20,50,50/full/0/color.jpg");
        Response response = client.send();
        assertEquals(200, response.getStatus());

        try (InputStream is = new ByteArrayInputStream(response.getBody())) {
            BufferedImage image = ImageIO.read(is);
            assertEquals(32, image.getWidth());
            assertEquals(28, image.getHeight());
        }
    }

    /**
     * 4.1
     */
    @Test
    void testPercentageRegionWithFloats() throws Exception {
        client = newClient("/" + IMAGE + "/pct:20.2,20.6,50.2,50.6/full/0/color.jpg");
        Response response = client.send();
        assertEquals(200, response.getStatus());

        try (InputStream is = new ByteArrayInputStream(response.getBody())) {
            BufferedImage image = ImageIO.read(is);
            assertEquals(32, image.getWidth());
            assertEquals(28, image.getHeight());
        }
    }

    /**
     * 4.1. "If the request specifies a region which extends beyond the
     * dimensions reported in the Image Information document, then the service
     * should return an image cropped at the image’s edge, rather than adding
     * empty space."
     */
    @Test
    void testAbsolutePixelRegionLargerThanSource() throws Exception {
        client = newClient("/" + IMAGE + "/0,0,99999,99999/full/0/color.jpg");
        Response response = client.send();

        assertEquals(200, response.getStatus());

        try (InputStream is = new ByteArrayInputStream(response.getBody())) {
            BufferedImage image = ImageIO.read(is);
            assertEquals(64, image.getWidth());
            assertEquals(56, image.getHeight());
        }
    }

    /**
     * 4.1. "If the requested region’s height or width is zero ... then the
     * server should return a 400 status code."
     */
    @Test
    void testZeroRegion() throws Exception {
        client = newClient("/" + IMAGE + "/0,0,0,0/full/0/default.jpg");
        try {
            client.send();
            fail("Expected exception");
        } catch (ResourceException e) {
            assertEquals(400, e.getStatusCode());
        }
    }

    /**
     * 4.1. "If the requested region ... is entirely outside the bounds of the
     * reported dimensions, then the server should return a 400 status code."
     */
    @Test
    void testXYRegionOutOfBounds() throws Exception {
        client = newClient("/" + IMAGE + "/99999,99999,50,50/full/0/default.jpg");
        try {
            client.send();
            fail("Expected exception");
        } catch (ResourceException e) {
            assertEquals(400, e.getStatusCode());
        }
    }

    /**
     * The IIIF API Validator wants the server to return 400 for a bogus
     * (junk characters) region.
     */
    @Test
    void testBogusRegion() {
        assertStatus(400, getHTTPURI("/" + IMAGE + "/ca%20ioU/full/0/default.jpg"));
    }

    /**
     * 4.2
     */
    @Test
    void testFullSize() throws Exception {
        client = newClient("/" + IMAGE + "/full/full/0/color.jpg");
        Response response = client.send();

        assertEquals(200, response.getStatus());

        try (InputStream is = new ByteArrayInputStream(response.getBody())) {
            BufferedImage image = ImageIO.read(is);
            assertEquals(64, image.getWidth());
            assertEquals(56, image.getHeight());
        }
    }

    /**
     * 4.2. "The extracted region should be scaled so that its width is
     * exactly equal to w, and the height will be a calculated value that
     * maintains the aspect ratio of the extracted region."
     */
    @Test
    void testSizeScaledToFitWidth() throws Exception {
        client = newClient("/" + IMAGE + "/full/50,/0/color.jpg");
        Response response = client.send();

        assertEquals(200, response.getStatus());

        try (InputStream is = new ByteArrayInputStream(response.getBody())) {
            BufferedImage image = ImageIO.read(is);
            assertEquals(50, image.getWidth());
            assertEquals(44, image.getHeight());
        }
    }

    /**
     * 4.2. "The extracted region should be scaled so that its height is
     * exactly equal to h, and the width will be a calculated value that
     * maintains the aspect ratio of the extracted region."
     */
    @Test
    void testSizeScaledToFitHeight() throws Exception {
        client = newClient("/" + IMAGE + "/full/,50/0/color.jpg");
        Response response = client.send();

        assertEquals(200, response.getStatus());

        try (InputStream is = new ByteArrayInputStream(response.getBody())) {
            BufferedImage image = ImageIO.read(is);
            assertEquals(57, image.getWidth());
            assertEquals(50, image.getHeight());
        }
    }

    /**
     * 4.2. "The width and height of the returned image is scaled to n% of the
     * width and height of the extracted region. The aspect ratio of the
     * returned image is the same as that of the extracted region."
     */
    @Test
    void testSizeScaledToPercent() throws Exception {
        client = newClient("/" + IMAGE + "/full/pct:50/0/color.jpg");
        Response response = client.send();

        assertEquals(200, response.getStatus());

        try (InputStream is = new ByteArrayInputStream(response.getBody())) {
            BufferedImage image = ImageIO.read(is);
            assertEquals(32, image.getWidth());
            assertEquals(28, image.getHeight());
        }
    }

    /**
     * 4.2. "The width and height of the returned image are exactly w and h.
     * The aspect ratio of the returned image may be different than the
     * extracted region, resulting in a distorted image."
     */
    @Test
    void testAbsoluteWidthAndHeight() throws Exception {
        client = newClient("/" + IMAGE + "/full/50,50/0/color.jpg");
        Response response = client.send();

        assertEquals(200, response.getStatus());

        try (InputStream is = new ByteArrayInputStream(response.getBody())) {
            BufferedImage image = ImageIO.read(is);
            assertEquals(50, image.getWidth());
            assertEquals(50, image.getHeight());
        }
    }

    /**
     * 4.2. "The image content is scaled for the best fit such that the
     * resulting width and height are less than or equal to the requested
     * width and height. The exact scaling may be determined by the service
     * provider, based on characteristics including image quality and system
     * performance. The dimensions of the returned image content are
     * calculated to maintain the aspect ratio of the extracted region."
     */
    @Test
    void testSizeScaledToFitInside() throws Exception {
        client = newClient("/" + IMAGE + "/full/20,20/0/default.jpg");
        Response response = client.send();

        try (InputStream is = new ByteArrayInputStream(response.getBody())) {
            BufferedImage image = ImageIO.read(is);
            assertEquals(20, image.getWidth());
            assertEquals(20, image.getHeight());
        }
    }

    /**
     * 4.2. "If the resulting height or width is zero, then the server should
     * return a 400 (bad request) status code."
     */
    @Test
    void testResultingWidthOrHeightIsZero() {
        assertStatus(400, getHTTPURI("/" + IMAGE + "/full/pct:0/15/color.jpg"));
        assertStatus(400, getHTTPURI("/wide.jpg/full/3,0/15/color.jpg"));
    }

    /**
     * IIIF Image API 2.0 doesn't say anything about an invalid size
     * parameter, so we will check for an HTTP 400.
     */
    @Test
    void testInvalidSize() {
        assertStatus(400, getHTTPURI("/" + IMAGE + "/full/cats/0/default.jpg"));
        assertStatus(400, getHTTPURI("/" + IMAGE + "/full/cats,50/0/default.jpg"));
        assertStatus(400, getHTTPURI("/" + IMAGE + "/full/50,cats/0/default.jpg"));
        assertStatus(400, getHTTPURI("/" + IMAGE + "/full/cats,/0/default.jpg"));
        assertStatus(400, getHTTPURI("/" + IMAGE + "/full/,cats/0/default.jpg"));
        assertStatus(400, getHTTPURI("/" + IMAGE + "/full/!cats,50/0/default.jpg"));
    }

    /**
     * 4.3. "The degrees of clockwise rotation from 0 up to 360."
     */
    @Test
    void testRotation() {
        assertStatus(200, getHTTPURI("/" + IMAGE + "/full/full/15.5/color.jpg"));
    }

    /**
     * 4.3. "The image should be mirrored and then rotated as above."
     */
    @Test
    void testMirroredRotation() {
        assertStatus(200, getHTTPURI("/" + IMAGE + "/full/full/!15/color.jpg"));
    }

    /**
     * 4.3. "A rotation value that is out of range or unsupported should result
     * in a 400 status code."
     */
    @Test
    void testNegativeRotation() {
        assertStatus(400, getHTTPURI("/" + IMAGE + "/full/full/-15/default.jpg"));
    }

    /**
     * 4.3. "A rotation value that is out of range or unsupported should result
     * in a 400 status code."
     */
    @Test
    void testGreaterThanFullRotation() {
        assertStatus(400, getHTTPURI("/" + IMAGE + "/full/full/4855/default.jpg"));
    }

    /**
     * 4.4. "The image is returned in full color."
     */
    @Test
    void testColorQuality() {
        assertStatus(200, getHTTPURI("/" + IMAGE + "/full/full/0/color.jpg"));
    }

    /**
     * 4.4. "The image is returned in grayscale, where each pixel is black,
     * white or any shade of gray in between."
     */
    @Test
    void testGrayQuality() {
        assertStatus(200, getHTTPURI("/" + IMAGE + "/full/full/0/gray.jpg"));
    }

    /**
     * 4.4. "The image returned is bitonal, where each pixel is either black or
     * white."
     */
    @Test
    void testBitonalQuality() {
        assertStatus(200, getHTTPURI("/" + IMAGE + "/full/full/0/bitonal.jpg"));
    }

    /**
     * 4.4. "The image is returned using the server’s default quality (e.g.
     * color, gray or bitonal) for the image."
     */
    @Test
    void testDefaultQuality() {
        assertStatus(200, getHTTPURI("/" + IMAGE + "/full/full/0/default.jpg"));
    }

    /**
     * 4.4. "A quality value that is unsupported should result in a 400 status
     * code."
     */
    @Test
    void testUnsupportedQuality() {
        assertStatus(400, getHTTPURI("/" + IMAGE + "/full/full/0/bogus.jpg"));
    }

    /**
     * 4.5
     */
    @Test
    void testFormats() throws Exception {
        testFormat(Format.JPG);
        testFormat(Format.TIF);
        testFormat(Format.PNG);
        testFormat(Format.GIF);
        testFormat(Format.JP2);
        testFormat(Format.PDF);
        testFormat(Format.WEBP);
    }

    private void testFormat(Format outputFormat) throws Exception {
        client = newClient("/" + IMAGE + "/full/full/0/default." +
                outputFormat.getPreferredExtension());

        final Format sourceFormat = Format.inferFormat(IMAGE);
        final Processor processor = new ProcessorFactory().newProcessor(sourceFormat);
        final Set<Format> outputFormats = processor.getAvailableOutputFormats();

        // If the processor supports this SOURCE format
        if (!outputFormats.isEmpty()) {
            // If the processor supports this OUTPUT format
            if (outputFormats.contains(outputFormat)) {
                Response response = client.send();
                assertEquals(200, response.getStatus());
                assertEquals(outputFormat.getPreferredMediaType().toString(),
                        response.getHeaders().getFirstValue("Content-Type"));
            } else {
                try {
                    client.send();
                    fail("Expected exception");
                } catch (ResourceException e) {
                    assertEquals(415, e.getStatusCode());
                }
            }
        } else {
            try {
                client.send();
                fail("Expected exception");
            } catch (ResourceException e) {
                assertEquals(501, e.getStatusCode());
            }
        }
    }

    /**
     * 4.5
     */
    @Test
    void testUnsupportedFormat() {
        assertStatus(415, getHTTPURI("/" + IMAGE + "/full/full/0/default.bogus"));
    }

    /**
<<<<<<< HEAD
=======
     * 4.7. "When the client requests an image, the server may add a link
     * header to the response that indicates the canonical URI for that
     * request."
     */
    @Test
    public void testCanonicalUriLinkHeader() throws Exception {
        final String path = "/" + IMAGE + "/pct:50,50,50,50/,50/0/default.jpg";
        final URI uri = getHTTPURI(path);
        final String uriStr = uri.toString();
        final String expectedURI = uriStr.substring(0, uriStr.indexOf(IMAGE.toString()) + IMAGE.toString().length()) +
                "/32,28,32,28/57,/0/default.jpg";
        client = newClient(path);
        Response response = client.send();

        assertEquals("<" + expectedURI + ">;rel=\"canonical\"",
                response.getHeaders().getFirstValue("Link"));
    }

    /**
>>>>>>> 50560a6f
     * 5. "The service must return this information about the image."
     */
    @Test
    void testInformationRequest() {
        assertStatus(200, getHTTPURI("/" + IMAGE + "/info.json"));
    }

    /**
     * 5. "The content-type of the response must be either “application/json”,
     * (regular JSON), or “application/ld+json” (JSON-LD)."
     */
    @Test
    void testInformationRequestContentType() throws Exception {
        client = newClient("/" + IMAGE + "/info.json");
        Response response = client.send();

        assertEquals(200, response.getStatus());
        assertTrue("application/json;charset=utf-8".equalsIgnoreCase(
                response.getHeaders().getFirstValue("Content-Type").replace(" ", "").toLowerCase()));
    }

    /**
     * 5. "If the client explicitly wants the JSON-LD content-type, then it
     * must specify this in an Accept header, otherwise the server must return
     * the regular JSON content-type."
     */
    @Test
    void testInformationRequestContentTypeJSONLD() throws Exception {
        client = newClient("/" + IMAGE + "/info.json");
        client.getHeaders().set("Accept", "application/ld+json");
        Response response = client.send();
        assertEquals("application/ld+json;charset=UTF-8",
                response.getHeaders().getFirstValue("Content-Type"));

        client.getHeaders().set("Accept", "application/json");
        response = client.send();
        assertTrue("application/json;charset=UTF-8".equalsIgnoreCase(
                response.getHeaders().getFirstValue("Content-Type").replace(" ", "")));
    }

    /**
     * 5. "Servers should send the Access-Control-Allow-Origin header with the
     * value * in response to information requests."
     */
    @Test
    void testInformationRequestCORSHeader() throws Exception {
        client = newClient("/" + IMAGE + "/info.json");

        Response response = client.send();
        assertEquals("*",
                response.getHeaders().getFirstValue("Access-Control-Allow-Origin"));
    }

    /**
     * 5.1
     */
    @Test
    void testInformationRequestJSON() {
        // this will be tested in ImageInfoFactoryTest
    }

    /**
     * 5.1. "If any of formats, qualities, or supports have no additional
     * values beyond those specified in the referenced compliance level, then
     * the property should be omitted from the response rather than being
     * present with an empty list."
     */
    @Test
    void testInformationRequestEmptyJSONProperties() throws Exception {
        client = newClient("/" + IMAGE + "/info.json");
        Response response = client.send();
        assertFalse(response.getBodyAsString().contains("null"));
    }

    /**
     * 6. "The Image Information document must ... include a compliance level
     * URI as the first entry in the profile property."
     */
    @Test
    void testComplianceLevel() throws Exception {
        client = newClient("/" + IMAGE + "/info.json");
        Response response = client.send();
        String json = response.getBodyAsString();

        ObjectMapper mapper = new ObjectMapper();
        ImageInfo<?, ?> info = mapper.readValue(json, ImageInfo.class);
        List<?> profile = (List<?>) info.get("profile");
        assertEquals("http://iiif.io/api/image/2/level2.json",
                profile.get(0));
    }

}<|MERGE_RESOLUTION|>--- conflicted
+++ resolved
@@ -481,14 +481,12 @@
     }
 
     /**
-<<<<<<< HEAD
-=======
      * 4.7. "When the client requests an image, the server may add a link
      * header to the response that indicates the canonical URI for that
      * request."
      */
     @Test
-    public void testCanonicalUriLinkHeader() throws Exception {
+    void testCanonicalUriLinkHeader() throws Exception {
         final String path = "/" + IMAGE + "/pct:50,50,50,50/,50/0/default.jpg";
         final URI uri = getHTTPURI(path);
         final String uriStr = uri.toString();
@@ -502,7 +500,6 @@
     }
 
     /**
->>>>>>> 50560a6f
      * 5. "The service must return this information about the image."
      */
     @Test
