package edu.illinois.library.cantaloupe.resource.api;

import edu.illinois.library.cantaloupe.Application;
import edu.illinois.library.cantaloupe.config.Configuration;
import edu.illinois.library.cantaloupe.config.Key;
import edu.illinois.library.cantaloupe.http.Client;
import edu.illinois.library.cantaloupe.http.Headers;
import edu.illinois.library.cantaloupe.http.ResourceException;
import edu.illinois.library.cantaloupe.http.Response;
import edu.illinois.library.cantaloupe.resource.Route;
<<<<<<< HEAD
import org.junit.jupiter.api.Test;
=======
import edu.illinois.library.cantaloupe.status.Health;
import edu.illinois.library.cantaloupe.status.HealthChecker;
import org.junit.Test;
>>>>>>> f94ee5be

import java.net.URI;

import static org.junit.jupiter.api.Assertions.*;

public class HealthResourceTest extends AbstractAPIResourceTest {

    @Override
    protected String getEndpointPath() {
        return Route.HEALTH_PATH;
    }

    @Test
    void testGETWithEndpointDisabled() throws Exception {
        Configuration config = Configuration.getInstance();
        config.setProperty(Key.API_ENABLED, false);
        try {
            client.send();
            fail("Expected exception");
        } catch (ResourceException e) {
            assertEquals(403, e.getStatusCode());
        }
    }

    /**
     * The processing pipeline isn't exercised until an image has been
     * successfully returned from an image endpoint.
     */
    @Test
    void testGETWithNoPriorImageRequest() throws Exception {
        Configuration config = Configuration.getInstance();
        config.setProperty(Key.API_ENABLED, true);

        Response response = client.send();
        assertEquals(200, response.getStatus());
    }

    @Test
    void testGETWithPriorImageRequest() throws Exception {
        Configuration config = Configuration.getInstance();
        config.setProperty(Key.API_ENABLED, true);

        // Request an image
        Client imageClient = null;
        try {
            URI uri = new URI("http://localhost:" + appServer.getHTTPPort() +
                    Route.IIIF_2_PATH +
                    "/jpg-rgb-64x56x8-baseline.jpg/full/max/5/default.jpg");
            imageClient = new Client().builder().uri(uri).build();
            imageClient.send();
        } finally {
            if (imageClient != null) {
                imageClient.stop();
            }
        }
        Response response = client.send();
        assertEquals(200, response.getStatus());
        assertTrue(response.getBodyAsString().contains("\"color\":\"GREEN\""));
    }

    @Test
    public void testGETWithYellowStatus() throws Exception {
        Health health = new Health();
        health.setMinColor(Health.Color.YELLOW);
        try {
            HealthChecker.setOverriddenHealth(health);

            Configuration config = Configuration.getInstance();
            config.setProperty(Key.API_ENABLED, true);

            client.send();
            fail("Expected HTTP 500");
        } catch (ResourceException e) {
            assertEquals(500, e.getStatusCode());
        } finally {
            HealthChecker.setOverriddenHealth(null);
        }
    }

    @Test
    public void testGETWithRedStatus() throws Exception {
        Health health = new Health();
        health.setMinColor(Health.Color.RED);
        try {
            HealthChecker.setOverriddenHealth(health);

            Configuration config = Configuration.getInstance();
            config.setProperty(Key.API_ENABLED, true);

            client.send();
            fail("Expected HTTP 500");
        } catch (ResourceException e) {
            assertEquals(500, e.getStatusCode());
        } finally {
            HealthChecker.setOverriddenHealth(null);
        }
    }

    @Override // because this endpoint doesn't require auth
    @Test
    public void testGETWithNoCredentials() throws Exception {
        client.setUsername(null);
        client.setSecret(null);
        client.send();
    }

    @Override // because this endpoint doesn't require auth
    @Test
    public void testGETWithInvalidCredentials() throws Exception {
        client.setUsername("invalid");
        client.setSecret("invalid");
        client.send();
    }

    @Test
    void testGETResponseBody() throws Exception {
        Response response = client.send();
        assertTrue(response.getBodyAsString().contains("\"color\":"));
    }

    @Test
    void testGETResponseHeaders() throws Exception {
        Response response = client.send();
        Headers headers = response.getHeaders();
        assertEquals(6, headers.size());

        // Cache-Control
        assertEquals("no-cache", headers.getFirstValue("Cache-Control"));
        // Content-Length
        assertNotNull(headers.getFirstValue("Content-Length"));
        // Content-Type
        assertTrue("application/json;charset=UTF-8".equalsIgnoreCase(
                headers.getFirstValue("Content-Type")));
        // Date
        assertNotNull(headers.getFirstValue("Date"));
        // Server
        assertNotNull(headers.getFirstValue("Server"));
        // X-Powered-By
        assertEquals(Application.getName() + "/" + Application.getVersion(),
                headers.getFirstValue("X-Powered-By"));
    }

}<|MERGE_RESOLUTION|>--- conflicted
+++ resolved
@@ -8,19 +8,24 @@
 import edu.illinois.library.cantaloupe.http.ResourceException;
 import edu.illinois.library.cantaloupe.http.Response;
 import edu.illinois.library.cantaloupe.resource.Route;
-<<<<<<< HEAD
-import org.junit.jupiter.api.Test;
-=======
 import edu.illinois.library.cantaloupe.status.Health;
 import edu.illinois.library.cantaloupe.status.HealthChecker;
-import org.junit.Test;
->>>>>>> f94ee5be
+import org.junit.jupiter.api.BeforeEach;
+import org.junit.jupiter.api.Test;
 
 import java.net.URI;
 
 import static org.junit.jupiter.api.Assertions.*;
 
 public class HealthResourceTest extends AbstractAPIResourceTest {
+
+    @BeforeEach
+    @Override
+    public void setUp() throws Exception {
+        super.setUp();
+        HealthChecker.getSourceProcessorPairs().clear();
+        HealthChecker.overrideHealth(null);
+    }
 
     @Override
     protected String getEndpointPath() {
@@ -76,11 +81,11 @@
     }
 
     @Test
-    public void testGETWithYellowStatus() throws Exception {
+    void testGETWithYellowStatus() throws Exception {
         Health health = new Health();
         health.setMinColor(Health.Color.YELLOW);
         try {
-            HealthChecker.setOverriddenHealth(health);
+            HealthChecker.overrideHealth(health);
 
             Configuration config = Configuration.getInstance();
             config.setProperty(Key.API_ENABLED, true);
@@ -89,17 +94,15 @@
             fail("Expected HTTP 500");
         } catch (ResourceException e) {
             assertEquals(500, e.getStatusCode());
-        } finally {
-            HealthChecker.setOverriddenHealth(null);
         }
     }
 
     @Test
-    public void testGETWithRedStatus() throws Exception {
+    void testGETWithRedStatus() throws Exception {
         Health health = new Health();
         health.setMinColor(Health.Color.RED);
         try {
-            HealthChecker.setOverriddenHealth(health);
+            HealthChecker.overrideHealth(health);
 
             Configuration config = Configuration.getInstance();
             config.setProperty(Key.API_ENABLED, true);
@@ -108,8 +111,6 @@
             fail("Expected HTTP 500");
         } catch (ResourceException e) {
             assertEquals(500, e.getStatusCode());
-        } finally {
-            HealthChecker.setOverriddenHealth(null);
         }
     }
 
