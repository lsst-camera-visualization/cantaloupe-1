package edu.illinois.library.cantaloupe.processor;

import edu.illinois.library.cantaloupe.Application;
import edu.illinois.library.cantaloupe.async.ThreadPool;
import edu.illinois.library.cantaloupe.config.Configuration;
import edu.illinois.library.cantaloupe.config.Key;
import edu.illinois.library.cantaloupe.image.Format;
import edu.illinois.library.cantaloupe.image.Info;
import edu.illinois.library.cantaloupe.operation.Encode;
import edu.illinois.library.cantaloupe.operation.Normalize;
import edu.illinois.library.cantaloupe.operation.Operation;
import edu.illinois.library.cantaloupe.operation.OperationList;
import edu.illinois.library.cantaloupe.operation.ReductionFactor;
import edu.illinois.library.cantaloupe.operation.Scale;
import edu.illinois.library.cantaloupe.operation.Crop;
import edu.illinois.library.cantaloupe.processor.codec.ImageReader;
import edu.illinois.library.cantaloupe.processor.codec.ImageReaderFactory;
import edu.illinois.library.cantaloupe.processor.codec.ImageWriterFactory;
import edu.illinois.library.cantaloupe.processor.codec.ReaderHint;
import org.apache.commons.io.IOUtils;
import org.apache.commons.lang3.StringUtils;
import org.apache.commons.lang3.SystemUtils;
import org.slf4j.Logger;
import org.slf4j.LoggerFactory;

import java.awt.Dimension;
import java.awt.Rectangle;
import java.awt.image.BufferedImage;
import java.io.BufferedInputStream;
import java.io.ByteArrayOutputStream;
import java.io.EOFException;
import java.io.File;
import java.io.IOException;
import java.io.InputStream;
import java.io.OutputStream;
import java.io.UnsupportedEncodingException;
import java.nio.file.Files;
import java.nio.file.Path;
import java.nio.file.Paths;
import java.util.ArrayList;
import java.util.Collections;
import java.util.EnumSet;
import java.util.List;
import java.util.Set;
import java.util.UUID;
import java.util.concurrent.atomic.AtomicBoolean;
import java.util.regex.Matcher;
import java.util.regex.Pattern;

/**
 * <p>Processor using the OpenJPEG {@literal opj_decompress} command-line
 * tool.</p>
 *
 * <p>{@literal opj_decompress} is used for cropping and an initial scale
 * reduction factor, and Java 2D is used for all remaining processing steps.
 * It produces BMP output which is streamed into an ImageIO reader. (BMP does
 * not copy embedded ICC profiles into output images, but {@literal
 * opj_decompress} converts the RGB source data itself. {@literal
 * opj_decompress} does not produce BMPs with more than 8 bits per sample,
 * which means that this processor can't respect {@link
 * Encode#getMaxSampleSize()}, and all output is &le; 8 bits.)</p>
 *
 * <p>{@literal opj_decompress} reads and writes the files named in the
 * {@literal -i} and {@literal -o} arguments passed to it, respectively. The
 * file in the {@literal -o} argument must have a {@literal .bmp} extension.
 * This means that it's not possible to natively write to a {@link
 * Process#getInputStream() process input stream}. The way this is dealt with
 * differs between Windows and Unix:</p>
 *
 * <dl>
 *     <dt>Unix</dt>
 *     <dd>A symlink is created by {@link #initialize()} from {@literal
 *     /tmp/whatever.bmp} to {@literal /dev/stdout}, and set to delete on exit.
 *     {@literal opj_decompress} then effectively writes to standard output,
 *     which can be read from a {@link Process#getInputStream() process' input
 *     stream}.</dd>
 *     <dt>Windows</dt>
 *     <dd>Windows doesn't have anything like {@literal /dev/stdout}&mdash;
 *     actually it has {@literal CON}, but experimentation reveals it won't
 *     work&mdash;so {@literal opj_decompress} instead writes to a temporary
 *     file which is deleted after being read. This is slower than the Unix
 *     technique.</dd>
 * </dl>
 *
 * <p>Although {@literal opj_decompress} is used for reading images,
 * {@literal opj_dump} is <strong>not</strong> used for reading metadata.
 * The ImageIO JPEG2000 plugin is used instead, as this doesn't require
 * invoking another process and is therefore more efficient.</p>
 *
 * <p><strong>opj_decompress version 2.2.0 is highly recommended.</strong>
 * Earlier versions echo log messages to stdout, which can cause problems with
 * some images.</p>
 */
class OpenJpegProcessor extends AbstractJava2DProcessor
        implements FileProcessor {

    private static final Logger LOGGER =
            LoggerFactory.getLogger(OpenJpegProcessor.class);

    /**
     * Number of decomposition levels assumed to be contained in the image when
     * that information cannot be obtained for some reason. 5 is the default
     * used by most JP2 encoders. Setting this to a value higher than that could
     * cause decoding errors, and setting it to lower could have a performance
     * cost.
     */
    private static final short FALLBACK_NUM_DWT_LEVELS = 5;

    /**
     * Used only in Windows.
     */
    private static final String WINDOWS_SCRATCH_DIR_NAME =
            OpenJpegProcessor.class.getSimpleName() + "-scratch";

    /**
     * Set by {@link #isQuietModeSupported()}.
     */
    private static boolean checkedForQuietMode = false;

    /**
     * Set by {@link #isQuietModeSupported()}.
     */
    private static boolean isQuietModeSupported = true;

    /**
     * Set by {@link #initialize()}.
     */
    private static final AtomicBoolean initializationAttempted =
            new AtomicBoolean(false);

    /**
     * Set by {@link #initialize()}.
     */
    private static InitializationException initializationException;

    /**
     * @see <a href="https://github.com/medusa-project/cantaloupe/issues/190">
     *     OpenJpegProcessor operating on low bit-depth images</a>
     */
    private final static Format intermediateFormat = Format.BMP;

    /**
     * @param binaryName Name of one of the OpenJPEG binaries.
     * @return           Absolute path to the given binary.
     */
    private static String getPath(String binaryName) {
        String path = Configuration.getInstance().
                getString(Key.OPENJPEGPROCESSOR_PATH_TO_BINARIES);
        if (path != null && !path.isEmpty()) {
            path = StringUtils.stripEnd(path, File.separator) +
                    File.separator + binaryName;
        } else {
            path = binaryName;
        }
        return path;
    }

    /**
     * Used only in Windows.
     *
     * @return Thread-safe path of an intermediate image from {@literal
     *         opj_decompress} based on the given operation list.
     */
    private static Path getIntermediateImageFile(OperationList opList) {
        final String name = opList.toFilename() + "-" +
                Thread.currentThread().getName() + "." +
                intermediateFormat.getPreferredExtension();
        return getScratchDir().resolve(name);
    }

    /**
     * Used only in Windows.
     *
     * @return Path to the scratch directory that stores output images from
     *         {@literal opj_decompress}.
     */
    private static Path getScratchDir() {
        Path tempPath = Application.getTempPath();
        return tempPath.resolve(WINDOWS_SCRATCH_DIR_NAME);
    }

    private static synchronized void initialize() {
        initializationAttempted.set(true);

        try {
            // Check for the presence of opj_decompress.
            invoke("opj_decompress");

            if (isWindows()) {
                initializeForWindows();
            }
            // Unix doesn't need any initialization.
        } catch (IOException e) {
            initializationException = new InitializationException(e);
        }
    }

    private static boolean isWindows() {
        return SystemUtils.IS_OS_WINDOWS;
    }

    private static void initializeForWindows() throws IOException {
        final Path scratchDir = getScratchDir();

        if (!Files.exists(scratchDir)) {
            LOGGER.debug("Creating {}", scratchDir);
            Files.createDirectories(scratchDir);
        }
    }

    private static void invoke(String opjBinary) throws IOException {
        final ProcessBuilder pb = new ProcessBuilder();
        List<String> command = new ArrayList<>();
        command.add(getPath(opjBinary));
        pb.command(command);
        String commandString = String.join(" ", pb.command());
        LOGGER.info("invoke(): {}", commandString);
        pb.start();
    }

    static synchronized boolean isQuietModeSupported() {
        if (!checkedForQuietMode) {
            final List<String> command = new ArrayList<>();
            command.add(getPath("opj_decompress"));
            command.add("-h");

            ProcessBuilder pb = new ProcessBuilder(command);
            pb.redirectErrorStream(true);
            LOGGER.debug("isQuietModeSupported(): invoking {}",
                    String.join(" ", pb.command()));
            try {
                Process process = pb.start();
                try (InputStream processInputStream =
                             new BufferedInputStream(process.getInputStream())) {
                    String opjOutput = IOUtils.toString(processInputStream, "UTF-8");

                    // We are looking for the following line in the output of
                    // opj_decompress -h:
                    // "It has been compiled against openjp2 library vX.X.X."
                    // (Where X.X.X is 2.2.0 or later.)
                    Pattern pattern = Pattern.compile("[ ]v\\d+.\\d+.\\d+");
                    Matcher matcher = pattern.matcher(opjOutput);

                    if (matcher.find()) {
                        String version = matcher.group(0).substring(2); // after " v"
                        LOGGER.info("opj_decompress reports version {}", version);

                        String[] parts = StringUtils.split(version, ".");
                        if (parts.length == 3) {
                            int major = Integer.parseInt(parts[0]);
                            int minor = Integer.parseInt(parts[1]);
                            isQuietModeSupported =
                                    ((major >= 2 && minor >= 2) || major > 2);
                        }
                    }
                }
            } catch (IOException e) {
                LOGGER.error("isQuietModeSupported(): {}", e.getMessage());
            }

            if (!isQuietModeSupported) {
                LOGGER.warn("This version of opj_decompress doesn't support " +
                        "quiet mode. Please upgrade OpenJPEG to version 2.2.0 "+
                        "or later.");
            }

            checkedForQuietMode = true;
        }
        return isQuietModeSupported;
    }

    /**
     * For testing only!
     */
    static synchronized void resetInitialization() {
        initializationAttempted.set(false);
        initializationException = null;
    }

    /**
     * For testing only.
     */
    static synchronized void setQuietModeSupported(boolean trueOrFalse) {
        isQuietModeSupported = trueOrFalse;
    }

    private static String toString(ByteArrayOutputStream os) {
        try {
            return new String(os.toByteArray(), "UTF-8");
        } catch (UnsupportedEncodingException e) {
            LOGGER.error(e.getMessage(), e);
            return "";
        }
    }

    OpenJpegProcessor() {
        if (!initializationAttempted.get()) {
            initialize();
        }
    }

    /**
     * <p>Creates a symlink to {@literal /dev/stdout} in a temporary directory.
     * The symlink is for the exclusive use of the instance and should be
     * cleaned up when no longer needed.</p>
     *
     * <p>Not used in Windows.</p>
     */
    private Path createStdoutSymlink() throws IOException {
        final String name = OpenJpegProcessor.class.getSimpleName() + "-" +
                UUID.randomUUID() + "." +
                intermediateFormat.getPreferredExtension();
        final Path link = Application.getTempPath().resolve(name);
        final Path devStdout = Paths.get("/dev/stdout");

        LOGGER.debug("Creating link from {} to {}", link, devStdout);
        return Files.createSymbolicLink(link, devStdout);
    }

    @Override
    public Set<Format> getAvailableOutputFormats() {
        final Set<Format> outputFormats;
        if (Format.JP2.equals(format)) {
            outputFormats = ImageWriterFactory.supportedFormats();
        } else {
            outputFormats = Collections.unmodifiableSet(Collections.emptySet());
        }
        return outputFormats;
    }

    /**
     * Computes the effective size of an image after all crop operations are
     * applied but excluding any scale operations, in order to use
     * {@literal opj_decompress}' {@literal -r} (reduce) argument.
     */
    private static Dimension getCroppedSize(OperationList opList,
                                            Dimension fullSize) {
        Dimension tileSize = (Dimension) fullSize.clone();
        for (Operation op : opList) {
            if (op instanceof Crop) {
                tileSize = ((Crop) op).getRectangle(tileSize).getSize();
            }
        }
        return tileSize;
    }

    @Override
    public InitializationException getInitializationException() {
        if (!initializationAttempted.get()) {
            initialize();
        }
        return initializationException;
    }

    /**
     * Override that disposes the reader since it won't be needed for anything
     * else.
     */
    @Override
    public Info readImageInfo() throws IOException {
        Info info;
        try {
            info = super.readImageInfo();
        } finally {
            getReader().dispose();
        }
        return info;
    }

    @Override
    public List<String> getWarnings() {
        List<String> warnings = new ArrayList<>();
        if (!isQuietModeSupported()) {
            warnings.add("This version of opj_decompress doesn't support " +
                    "quiet mode. Please upgrade OpenJPEG to version 2.2.0 "+
                    "or later.");
        }
        return warnings;
    }

    @Override
    public void process(final OperationList opList,
                        final Info imageInfo,
                        final OutputStream outputStream) throws ProcessorException {
        super.process(opList, imageInfo, outputStream);

        final ByteArrayOutputStream errorBucket = new ByteArrayOutputStream();

<<<<<<< HEAD
        try {
            if (isWindows()) {
                processInWindows(opList, imageInfo, errorBucket, outputStream);
            } else {
                processInUnix(opList, imageInfo, errorBucket, outputStream);
=======
            // If we are normalizing, we need to read the entire image region.
            final boolean normalize = (opList.getFirst(Normalize.class) != null);

            final ProcessBuilder pb = getProcessBuilder(
                    opList, imageInfo.getSize(), reductionFactor, normalize);
            LOGGER.debug("Invoking {}", String.join(" ", pb.command()));
            final Process process = pb.start();

            try (final InputStream processInputStream =
                         new BufferedInputStream(process.getInputStream());
                 final InputStream processErrorStream = process.getErrorStream()) {
                ThreadPool.getInstance().submit(
                        new StreamCopier(processErrorStream, errorBucket));

                final ImageReader reader = new ImageReader(
                        new InputStreamStreamSource(processInputStream),
                        Format.BMP);
                final BufferedImage image = reader.read();
                try {
                    Set<ImageReader.Hint> hints =
                            EnumSet.noneOf(ImageReader.Hint.class);
                    if (!normalize) {
                        hints.add(ImageReader.Hint.ALREADY_CROPPED);
                    }
                    postProcess(image, hints, opList, imageInfo,
                            reductionFactor, outputStream);
                    final int code = process.waitFor();
                    if (code != 0) {
                        LOGGER.warn("opj_decompress returned with code {}", code);
                        String errorStr = toString(errorBucket);
                        errorStr += "\nPathname: " + getSourceFile();
                        throw new ProcessorException(errorStr);
                    }
                } finally {
                    reader.dispose();
                }
            } finally {
                process.destroy();
>>>>>>> cd72680e
            }
        } catch (EOFException e) {
            // This is usually caused by the connection closing.
            String msg = e.getMessage();
            msg = String.format("process(): %s (%s)",
                    (msg != null && msg.length() > 0) ? msg : "EOFException",
                    opList.toString());
            LOGGER.debug(msg, e);
            throw new ProcessorException(msg, e);
        } catch (IOException | InterruptedException e) {
            String msg = e.getMessage();
            final String errorStr = toString(errorBucket);
            if (errorStr.length() > 0) {
                msg += " (command output: " + errorStr + ")";
            }
            throw new ProcessorException(msg, e);
        }
    }

    private void processInWindows(final OperationList opList,
                                  final Info info,
                                  final ByteArrayOutputStream errorOutput,
                                  final OutputStream outputStream)
            throws IOException, InterruptedException {
        // Will receive stdin output from opj_decompress (but none is expected).
        final ByteArrayOutputStream inputBucket = new ByteArrayOutputStream();
        final Path intermediateFile = getIntermediateImageFile(opList);
        final ReductionFactor reductionFactor = new ReductionFactor();
        final ThreadPool pool = ThreadPool.getInstance();

        // If we are normalizing, we need to read the entire image region.
        final boolean normalize = (opList.getFirst(Normalize.class) != null);

        final ProcessBuilder pb = getProcessBuilder(
                opList, info.getSize(), info.getNumResolutions(),
                reductionFactor, normalize, intermediateFile);
        LOGGER.info("Invoking {}", String.join(" ", pb.command()));
        final Process process = pb.start();

        try (final InputStream processInputStream =
                     new BufferedInputStream(process.getInputStream());
             final InputStream processErrorStream = process.getErrorStream()) {
            pool.submit(new StreamCopier(processErrorStream, errorOutput));
            pool.submit(new StreamCopier(processInputStream, inputBucket));

            final int code = process.waitFor();
            if (code != 0) {
                LOGGER.warn("opj_decompress returned with code {}", code);
                String errorStr = toString(errorOutput);
                errorStr += "\nPathname: " + getSourceFile();
                throw new IOException(errorStr);
            }
        } finally {
            process.destroy();
        }

        try (InputStream is = Files.newInputStream(intermediateFile)) {
            final ImageReader reader =
                    new ImageReaderFactory().newImageReader(is, Format.BMP);
            try {
                final BufferedImage image = reader.read();
                Set<ReaderHint> hints =
                        EnumSet.noneOf(ReaderHint.class);
                if (!normalize) {
                    hints.add(ReaderHint.ALREADY_CROPPED);
                }
                postProcess(image, hints, opList, info,
                        reductionFactor, outputStream);
            } finally {
                reader.dispose();
            }
        } finally {
            pool.submit(() -> {
                LOGGER.debug("Deleting {}", intermediateFile);
                Files.delete(intermediateFile);
                return null;
            }, ThreadPool.Priority.LOW);
        }
    }

    private void processInUnix(final OperationList opList,
                               final Info info,
                               final ByteArrayOutputStream errorOutput,
                               final OutputStream outputStream)
            throws IOException, InterruptedException {
        final ReductionFactor reductionFactor = new ReductionFactor();

        // If we are normalizing, we need to read the entire image region.
        final boolean normalize = (opList.getFirst(Normalize.class) != null);

        final Path stdoutSymlink = createStdoutSymlink();
        final ProcessBuilder pb = getProcessBuilder(
                opList, info.getSize(), info.getNumResolutions(),
                reductionFactor, normalize, stdoutSymlink);
        LOGGER.info("Invoking {}", String.join(" ", pb.command()));
        final Process process = pb.start();

        try (final InputStream processInputStream =
                     new BufferedInputStream(process.getInputStream());
             final InputStream processErrorStream = process.getErrorStream()) {
            ThreadPool.getInstance().submit(
                    new StreamCopier(processErrorStream, errorOutput));

            final ImageReader reader = new ImageReaderFactory().newImageReader(
                    processInputStream, Format.BMP);
            try {
                final BufferedImage image = reader.read();
                final Set<ReaderHint> hints = EnumSet.noneOf(ReaderHint.class);
                if (!normalize) {
                    hints.add(ReaderHint.ALREADY_CROPPED);
                }
                postProcess(image, hints, opList, info,
                        reductionFactor, outputStream);

                final int code = process.waitFor();
                if (code != 0) {
                    LOGGER.warn("opj_decompress returned with code {}", code);
                    String errorStr = toString(errorOutput);
                    errorStr += "\nPathname: " + getSourceFile();
                    throw new IOException(errorStr);
                }
            } finally {
                reader.dispose();
            }
        } finally {
            process.destroy();

            ThreadPool.getInstance().submit(() -> {
                LOGGER.debug("Deleting {}", stdoutSymlink);
                Files.delete(stdoutSymlink);
                return null;
            }, ThreadPool.Priority.LOW);
        }
    }

    /**
     * Returns an instance corresponding to the given arguments.
     *
     * @param opList
     * @param imageSize  Full size of the source image.
     * @param reduction  The {@link ReductionFactor#factor} property will be
     *                   modified.
     * @param ignoreCrop Ignore any cropping directives provided in {@literal
     *                   opList}.
     * @param outputFile Symlink (Unix) or intermediate file (Windows) to write
     *                   to.
     * @return           {@literal opj_decompress} command invocation string.
     */
    private ProcessBuilder getProcessBuilder(final OperationList opList,
                                             final Dimension imageSize,
                                             final int numResolutions,
                                             final ReductionFactor reduction,
                                             final boolean ignoreCrop,
                                             final Path outputFile) {
        final List<String> command = new ArrayList<>(30);
        command.add(getPath("opj_decompress"));

        if (isQuietModeSupported()) {
            command.add("-quiet");
        }

        command.add("-i");
        command.add(sourceFile.toString());

        for (Operation op : opList) {
            if (op instanceof Crop && !ignoreCrop) {
                final Crop crop = (Crop) op;
                if (crop.hasEffect()) {
                    Rectangle rect = crop.getRectangle(imageSize);
                    command.add("-d");
                    command.add(String.format("%d,%d,%d,%d",
                            rect.x, rect.y, rect.x + rect.width,
                            rect.y + rect.height));
                }
            } else if (op instanceof Scale) {
                // opj_decompress is not capable of arbitrary scaling, but it
                // does offer a -r (reduce) argument which is capable of
                // downscaling of factors of 2, significantly speeding
                // decompression. We can use it if the scale mode is
                // ASPECT_FIT_* and either the percent is <=50, or the
                // height/width are <=50% of full size.
                final Scale scale = (Scale) op;
                final Dimension tileSize = getCroppedSize(opList, imageSize);
                if (!ignoreCrop) {
                    int numDWTLevels = numResolutions - 1;
                    if (numDWTLevels < 0) {
                        numDWTLevels = FALLBACK_NUM_DWT_LEVELS;
                    }
                    reduction.factor = scale.getReductionFactor(
                            tileSize, numDWTLevels).factor;

                    if (reduction.factor > 0) {
                        command.add("-r");
                        command.add(reduction.factor + "");
                    } else if (reduction.factor < 0) {
                        // Don't allow a negative factor because opj_decompress
                        // can only reduce, not enlarge.
                        reduction.factor = 0;
                    }
                }
            }
        }

        command.add("-o");
        command.add(outputFile.toString());

        return new ProcessBuilder(command);
    }

}<|MERGE_RESOLUTION|>--- conflicted
+++ resolved
@@ -386,52 +386,11 @@
 
         final ByteArrayOutputStream errorBucket = new ByteArrayOutputStream();
 
-<<<<<<< HEAD
         try {
             if (isWindows()) {
                 processInWindows(opList, imageInfo, errorBucket, outputStream);
             } else {
                 processInUnix(opList, imageInfo, errorBucket, outputStream);
-=======
-            // If we are normalizing, we need to read the entire image region.
-            final boolean normalize = (opList.getFirst(Normalize.class) != null);
-
-            final ProcessBuilder pb = getProcessBuilder(
-                    opList, imageInfo.getSize(), reductionFactor, normalize);
-            LOGGER.debug("Invoking {}", String.join(" ", pb.command()));
-            final Process process = pb.start();
-
-            try (final InputStream processInputStream =
-                         new BufferedInputStream(process.getInputStream());
-                 final InputStream processErrorStream = process.getErrorStream()) {
-                ThreadPool.getInstance().submit(
-                        new StreamCopier(processErrorStream, errorBucket));
-
-                final ImageReader reader = new ImageReader(
-                        new InputStreamStreamSource(processInputStream),
-                        Format.BMP);
-                final BufferedImage image = reader.read();
-                try {
-                    Set<ImageReader.Hint> hints =
-                            EnumSet.noneOf(ImageReader.Hint.class);
-                    if (!normalize) {
-                        hints.add(ImageReader.Hint.ALREADY_CROPPED);
-                    }
-                    postProcess(image, hints, opList, imageInfo,
-                            reductionFactor, outputStream);
-                    final int code = process.waitFor();
-                    if (code != 0) {
-                        LOGGER.warn("opj_decompress returned with code {}", code);
-                        String errorStr = toString(errorBucket);
-                        errorStr += "\nPathname: " + getSourceFile();
-                        throw new ProcessorException(errorStr);
-                    }
-                } finally {
-                    reader.dispose();
-                }
-            } finally {
-                process.destroy();
->>>>>>> cd72680e
             }
         } catch (EOFException e) {
             // This is usually caused by the connection closing.
@@ -468,7 +427,7 @@
         final ProcessBuilder pb = getProcessBuilder(
                 opList, info.getSize(), info.getNumResolutions(),
                 reductionFactor, normalize, intermediateFile);
-        LOGGER.info("Invoking {}", String.join(" ", pb.command()));
+        LOGGER.debug("Invoking {}", String.join(" ", pb.command()));
         final Process process = pb.start();
 
         try (final InputStream processInputStream =
@@ -526,7 +485,7 @@
         final ProcessBuilder pb = getProcessBuilder(
                 opList, info.getSize(), info.getNumResolutions(),
                 reductionFactor, normalize, stdoutSymlink);
-        LOGGER.info("Invoking {}", String.join(" ", pb.command()));
+        LOGGER.debug("Invoking {}", String.join(" ", pb.command()));
         final Process process = pb.start();
 
         try (final InputStream processInputStream =
