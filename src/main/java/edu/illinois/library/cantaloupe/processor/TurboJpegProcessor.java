package edu.illinois.library.cantaloupe.processor;

import edu.illinois.library.cantaloupe.image.Dimension;
import edu.illinois.library.cantaloupe.image.Format;
import edu.illinois.library.cantaloupe.image.Info;
import edu.illinois.library.cantaloupe.image.Metadata;
import edu.illinois.library.cantaloupe.image.Rectangle;
import edu.illinois.library.cantaloupe.image.ScaleConstraint;
import edu.illinois.library.cantaloupe.operation.ColorTransform;
import edu.illinois.library.cantaloupe.operation.Crop;
import edu.illinois.library.cantaloupe.operation.CropByPercent;
import edu.illinois.library.cantaloupe.operation.Encode;
import edu.illinois.library.cantaloupe.operation.Operation;
import edu.illinois.library.cantaloupe.operation.OperationList;
import edu.illinois.library.cantaloupe.operation.ReductionFactor;
import edu.illinois.library.cantaloupe.operation.Rotate;
import edu.illinois.library.cantaloupe.operation.Scale;
import edu.illinois.library.cantaloupe.operation.Sharpen;
import edu.illinois.library.cantaloupe.operation.Transpose;
import edu.illinois.library.cantaloupe.operation.overlay.Overlay;
import edu.illinois.library.cantaloupe.operation.redaction.Redaction;
import edu.illinois.library.cantaloupe.processor.codec.jpeg.JPEGMetadataReader;
import edu.illinois.library.cantaloupe.processor.codec.jpeg.TurboJPEGImageReader;
import edu.illinois.library.cantaloupe.processor.codec.jpeg.TurboJPEGImageWriter;
import edu.illinois.library.cantaloupe.resource.iiif.ProcessorFeature;
import edu.illinois.library.cantaloupe.source.StreamFactory;
import org.slf4j.Logger;
import org.slf4j.LoggerFactory;

import java.awt.image.BufferedImage;
import java.io.IOException;
import java.io.OutputStream;
import java.util.Collections;
import java.util.EnumSet;
import java.util.Set;
import java.util.concurrent.atomic.AtomicBoolean;
import java.util.stream.Collectors;

/**
 * <p>Processor using the TurboJPEG high-level API to the libjpeg-turbo native
 * library via the Java Native Interface (JNI).</p>
 *
 * <h1>Usage</h1>
 *
 * <p>The libjpeg-turbo shared library must be compiled with Java support (it
 * isn't by default) and present on the library path, or else the {@literal
 * -Djava.library.path} VM argument must be provided at launch, with a value of
 * the pathname of the directory containing the library. See the {@link
 * org.libjpegturbo.turbojpeg} package documentation for more info.</p>
 *
 * @author Alex Dolski UIUC
 */
public class TurboJpegProcessor extends AbstractProcessor
        implements StreamProcessor {

    private static final Logger LOGGER =
            LoggerFactory.getLogger(TurboJpegProcessor.class);

    private static final Set<Format> SUPPORTED_OUTPUT_FORMATS =
            Collections.unmodifiableSet(EnumSet.of(Format.JPG));

    private static final Set<ProcessorFeature> SUPPORTED_FEATURES =
            Collections.unmodifiableSet(EnumSet.of(
                    ProcessorFeature.MIRRORING,
                    ProcessorFeature.REGION_BY_PERCENT,
                    ProcessorFeature.REGION_BY_PIXELS,
                    ProcessorFeature.REGION_SQUARE,
                    ProcessorFeature.ROTATION_BY_90S,
                    ProcessorFeature.ROTATION_ARBITRARY,
                    ProcessorFeature.SIZE_ABOVE_FULL,
                    ProcessorFeature.SIZE_BY_CONFINED_WIDTH_HEIGHT,
                    ProcessorFeature.SIZE_BY_DISTORTED_WIDTH_HEIGHT,
                    ProcessorFeature.SIZE_BY_FORCED_WIDTH_HEIGHT,
                    ProcessorFeature.SIZE_BY_HEIGHT,
                    ProcessorFeature.SIZE_BY_PERCENT,
                    ProcessorFeature.SIZE_BY_WIDTH,
                    ProcessorFeature.SIZE_BY_WIDTH_HEIGHT));

    private static final Set<edu.illinois.library.cantaloupe.resource.iiif.v1.Quality>
            SUPPORTED_IIIF_1_1_QUALITIES = Collections.unmodifiableSet(EnumSet.of(
            edu.illinois.library.cantaloupe.resource.iiif.v1.Quality.BITONAL,
            edu.illinois.library.cantaloupe.resource.iiif.v1.Quality.COLOR,
            edu.illinois.library.cantaloupe.resource.iiif.v1.Quality.GREY,
            edu.illinois.library.cantaloupe.resource.iiif.v1.Quality.NATIVE));

    private static final Set<edu.illinois.library.cantaloupe.resource.iiif.v2.Quality>
            SUPPORTED_IIIF_2_0_QUALITIES = Collections.unmodifiableSet(EnumSet.of(
            edu.illinois.library.cantaloupe.resource.iiif.v2.Quality.BITONAL,
            edu.illinois.library.cantaloupe.resource.iiif.v2.Quality.COLOR,
            edu.illinois.library.cantaloupe.resource.iiif.v2.Quality.DEFAULT,
            edu.illinois.library.cantaloupe.resource.iiif.v2.Quality.GRAY));

    private static final AtomicBoolean IS_CLASS_INITIALIZED = new AtomicBoolean();

    private static final boolean USE_FAST_DECODE_DCT = true;
    private static final boolean USE_FAST_ENCODE_DCT = true;

    private static String initializationError;

<<<<<<< HEAD
    private final TurboJPEGImageReader imageReader = new TurboJPEGImageReader();
    private final JPEGMetadataReader metadataReader = new JPEGMetadataReader();
=======
    private TurboJPEGImageReader imageReader;
>>>>>>> 8508e935

    private StreamFactory streamFactory;

    private static synchronized void initializeClass() {
        if (!IS_CLASS_INITIALIZED.get()) {
            IS_CLASS_INITIALIZED.set(true);
            try {
                TurboJPEGImageReader.initialize();
            } catch (UnsatisfiedLinkError e) {
                initializationError = e.getMessage();
            }
        }
    }

    static synchronized void resetInitialization() {
        IS_CLASS_INITIALIZED.set(false);
    }

    TurboJpegProcessor() {
        initializeClass();
        try {
            imageReader = new TurboJPEGImageReader();
        } catch (NoClassDefFoundError ignore) {
            // This will be thrown if TurboJPEGImageReader failed to initialize,
            // which would happen if libjpeg-turbo is not available. It's
            // swallowed because this isn't the place to handle it.
        }
    }

    @Override
    public void close() {
        imageReader.close();
    }

    @Override
    public Set<Format> getAvailableOutputFormats() {
        return SUPPORTED_OUTPUT_FORMATS;
    }

    @Override
    public String getInitializationError() {
        initializeClass();
        return initializationError;
    }

    @Override
    public Format getSourceFormat() {
        return Format.JPG;
    }

    @Override
    public StreamFactory getStreamFactory() {
        return streamFactory;
    }

    @Override
    public Set<ProcessorFeature> getSupportedFeatures() {
        return SUPPORTED_FEATURES;
    }

    @Override
    public Set<edu.illinois.library.cantaloupe.resource.iiif.v1.Quality>
    getSupportedIIIF1Qualities() {
        return SUPPORTED_IIIF_1_1_QUALITIES;
    }

    @Override
    public Set<edu.illinois.library.cantaloupe.resource.iiif.v2.Quality>
    getSupportedIIIF2Qualities() {
        return SUPPORTED_IIIF_2_0_QUALITIES;
    }

    @Override
    public void setSourceFormat(Format format)
            throws SourceFormatException {
        if (!Format.JPG.equals(format)) {
            throw new SourceFormatException(format);
        }
    }

    @Override
    public void setStreamFactory(StreamFactory streamFactory) {
        this.streamFactory = streamFactory;
        try {
            imageReader.setSource(streamFactory.newInputStream());
        } catch (IOException e) {
            LOGGER.warn(e.getMessage());
        } finally {
            try {
                metadataReader.setSource(streamFactory.newSeekableStream());
            } catch (IOException e) {
                LOGGER.warn(e.getMessage());
            }
        }
    }

    @Override
    public void process(final OperationList opList,
                        final Info info,
                        final OutputStream outputStream) throws FormatException, ProcessorException {
        final Dimension fullSize              = info.getSize();
        final ReductionFactor reductionFactor = new ReductionFactor();
        final ScaleConstraint scaleConstraint = opList.getScaleConstraint();
        final TurboJPEGImageWriter writer     = new TurboJPEGImageWriter();

        try {
            imageReader.setUseFastDCT(USE_FAST_DECODE_DCT);
            writer.setUseFastDCT(USE_FAST_ENCODE_DCT);
            writer.setSubsampling(imageReader.getSubsampling());

            final Rectangle roiWithinSafeRegion = new Rectangle();
            BufferedImage image =
                    imageReader.readAsBufferedImage(roiWithinSafeRegion);

            // Apply the crop operation, if present, and retain a reference
            // to it for subsequent operations to refer to.
            Crop crop = new CropByPercent();
            for (Operation op : opList) {
                if (op instanceof Crop) {
                    crop = (Crop) op;
                    if (crop.hasEffect(fullSize, opList)) {
                        image = Java2DUtil.crop(image, crop, reductionFactor,
                                opList.getScaleConstraint());
                    }
                }
            }

            // Redactions happen immediately after cropping.
            final Set<Redaction> redactions = opList.stream()
                    .filter(op -> op instanceof Redaction)
                    .filter(op -> op.hasEffect(fullSize, opList))
                    .map(op -> (Redaction) op)
                    .collect(Collectors.toSet());
            Java2DUtil.applyRedactions(image, fullSize, crop,
                    new double[] { 1.0, 1.0 }, reductionFactor,
                    opList.getScaleConstraint(), redactions);

            for (Operation op : opList) {
                if (!op.hasEffect(fullSize, opList)) {
                    continue;
                }
                if (op instanceof Scale) {
                    image = Java2DUtil.scale(image, (Scale) op,
                            scaleConstraint, reductionFactor);
                } else if (op instanceof Transpose) {
                    image = Java2DUtil.transpose(image, (Transpose) op);
                } else if (op instanceof Rotate) {
                    image = Java2DUtil.rotate(image, (Rotate) op);
                } else if (op instanceof ColorTransform) {
                    image = Java2DUtil.transformColor(image, (ColorTransform) op);
                } else if (op instanceof Sharpen) {
                    image = Java2DUtil.sharpen(image, (Sharpen) op);
                } else if (op instanceof Overlay) {
                    Java2DUtil.applyOverlay(image, (Overlay) op);
                } else if (op instanceof Encode) {
                    Encode encode = (Encode) op;
                    writer.setQuality(encode.getQuality());
                    writer.setProgressive(encode.isInterlacing());
                    Metadata metadata = encode.getMetadata();
                    if (metadata != null) {
                        metadata.getXMP().ifPresent(writer::setXMP);
                    }
                }
            }

            writer.write(image, outputStream);
        } catch (SourceFormatException e) {
            throw e;
        } catch (IOException e) {
            throw new ProcessorException(e);
        }
    }

    @Override
    public Info readInfo() throws IOException {
        return Info.builder()
                .withFormat(Format.JPG)
                .withSize(imageReader.getWidth(), imageReader.getHeight())
                .withTileSize(imageReader.getWidth(), imageReader.getHeight())
                .withNumResolutions(1)
                .withMetadata(readMetadata())
                .build();
    }

    private Metadata readMetadata() throws IOException {
        final Metadata metadata = new Metadata();
        // EXIF
        byte[] exif = metadataReader.getEXIF();
        if (exif != null) {
            try (edu.illinois.library.cantaloupe.image.exif.Reader exifReader =
                    new edu.illinois.library.cantaloupe.image.exif.Reader()) {
                exifReader.setSource(exif);
                metadata.setEXIF(exifReader.read());
            }
        }
        // IPTC
        byte[] iptc = metadataReader.getIPTC();
        if (iptc != null) {
            try (edu.illinois.library.cantaloupe.image.iptc.Reader iptcReader =
                    new edu.illinois.library.cantaloupe.image.iptc.Reader()) {
                iptcReader.setSource(iptc);
                metadata.setIPTC(iptcReader.read());
            }
        }
        // XMP
        metadata.setXMP(metadataReader.getXMP());
        return metadata;
    }

}<|MERGE_RESOLUTION|>--- conflicted
+++ resolved
@@ -33,7 +33,6 @@
 import java.util.Collections;
 import java.util.EnumSet;
 import java.util.Set;
-import java.util.concurrent.atomic.AtomicBoolean;
 import java.util.stream.Collectors;
 
 /**
@@ -90,25 +89,21 @@
             edu.illinois.library.cantaloupe.resource.iiif.v2.Quality.DEFAULT,
             edu.illinois.library.cantaloupe.resource.iiif.v2.Quality.GRAY));
 
-    private static final AtomicBoolean IS_CLASS_INITIALIZED = new AtomicBoolean();
+    private static boolean isClassInitialized;
 
     private static final boolean USE_FAST_DECODE_DCT = true;
     private static final boolean USE_FAST_ENCODE_DCT = true;
 
     private static String initializationError;
 
-<<<<<<< HEAD
-    private final TurboJPEGImageReader imageReader = new TurboJPEGImageReader();
+    private TurboJPEGImageReader imageReader;
     private final JPEGMetadataReader metadataReader = new JPEGMetadataReader();
-=======
-    private TurboJPEGImageReader imageReader;
->>>>>>> 8508e935
 
     private StreamFactory streamFactory;
 
     private static synchronized void initializeClass() {
-        if (!IS_CLASS_INITIALIZED.get()) {
-            IS_CLASS_INITIALIZED.set(true);
+        if (!isClassInitialized) {
+            isClassInitialized = true;
             try {
                 TurboJPEGImageReader.initialize();
             } catch (UnsatisfiedLinkError e) {
@@ -118,7 +113,7 @@
     }
 
     static synchronized void resetInitialization() {
-        IS_CLASS_INITIALIZED.set(false);
+        isClassInitialized = false;
     }
 
     TurboJpegProcessor() {
