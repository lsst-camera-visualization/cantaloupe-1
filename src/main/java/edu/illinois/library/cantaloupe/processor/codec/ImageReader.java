package edu.illinois.library.cantaloupe.processor.codec;

import edu.illinois.library.cantaloupe.image.Compression;
import edu.illinois.library.cantaloupe.image.Dimension;
import edu.illinois.library.cantaloupe.image.Metadata;
import edu.illinois.library.cantaloupe.image.ScaleConstraint;
import edu.illinois.library.cantaloupe.operation.Crop;
import edu.illinois.library.cantaloupe.operation.ReductionFactor;
import edu.illinois.library.cantaloupe.operation.Scale;
import edu.illinois.library.cantaloupe.processor.SourceFormatException;
import edu.illinois.library.cantaloupe.source.StreamFactory;

import javax.imageio.stream.ImageInputStream;
import java.awt.image.BufferedImage;
import java.awt.image.RenderedImage;
import java.io.IOException;
import java.nio.file.Path;
import java.util.Set;

/**
 * <p>Wraps an {@link javax.imageio.ImageReader}.</p>
 *
 * <p>N.B.: Clients should remember to call {@link #dispose()} when done with
 * an instance.</p>
 */
public interface ImageReader {

    /**
<<<<<<< HEAD
     * Releases all resources. Must be called when an instance is no longer
     * needed.
=======
     * N.B.: For implementation reasons, this method must not perform any I/O.
     *
     * @return Whether the instance can employ seeking to read portions of the
     *         source image data selectively.
     */
    boolean canSeek();

    /**
     * Releases all resources.
>>>>>>> 37a5ce7f
     */
    void dispose();

    /**
     * @return Type of compression used in the image at the given index.
     * @throws SourceFormatException if the image format is not supported.
     * @throws IOException if there is an error reading the compression.
     */
    Compression getCompression(int imageIndex) throws IOException;

    /**
     * @return Metadata for the image at the given index.
     * @throws SourceFormatException if the image format is not supported.
     * @throws IOException if there is an error reading the metadata.
     */
    Metadata getMetadata(int imageIndex) throws IOException;

    /**
     * @return Number of subimages physically available in the image container.
     * @throws SourceFormatException if the image format is not supported.
     * @throws IOException if there is an error reading the number of images.
     */
    int getNumImages() throws IOException;

    /**
     * <p>Returns the number of resolutions available in the image.</p>
     *
     * <ul>
     *     <li>For conventional formats, this is {@literal 1}.</li>
     *     <li>For {@link edu.illinois.library.cantaloupe.image.Format#TIF
     *     pyramidal TIFF}, this is the number of embedded images, equal to
     *     {@link #getNumImages()}.</li>
     *     <li>For {@link edu.illinois.library.cantaloupe.image.Format#JP2}, it
     *     is {@literal number of decomposition levels + 1}.</li>
     * </ul>
     *
     * @return Number of resolutions available in the image.
     * @throws SourceFormatException if the image format is not supported.
     * @throws IOException if there is an error reading the number of
     *         resolutions.
     */
    int getNumResolutions() throws IOException;

    /**
     * @return Dimensions of the image at the given index.
     * @throws SourceFormatException if the image format is not supported.
     * @throws IOException if there is an error reading the size.
     */
    Dimension getSize(int imageIndex) throws IOException;

    /**
     * @return Size of the tiles in the image at the given index, or the full
     *         image dimensions if the image is not tiled.
     * @throws SourceFormatException if the image format is not supported.
     * @throws IOException if there is an error reading the size.
     */
    Dimension getTileSize(int imageIndex) throws IOException;

    /**
     * Reads an entire image into memory.
     *
     * @throws SourceFormatException if the image format is not supported.
     * @throws IOException if there is some other error reading the image.
     */
    BufferedImage read() throws IOException;

    /**
     * Reads the region of the image corresponding to the given arguments.
     *
     * @throws SourceFormatException if the image format is not supported.
     * @throws IOException if there is some other error reading the image.
     */
    BufferedImage read(Crop crop,
                       Scale scale,
                       ScaleConstraint scaleConstraint,
                       ReductionFactor reductionFactor,
                       Set<ReaderHint> hints) throws IOException;

    /**
     * Reads the region of the image corresponding to the given arguments.
     *
     * @throws SourceFormatException if the image format is not supported.
     * @throws IOException if there some other error reading the image.
     * @deprecated Since version 4.0.
     */
    @Deprecated
    RenderedImage readRendered(Crop crop,
                               Scale scale,
                               ScaleConstraint scaleConstraint,
                               ReductionFactor reductionFactor,
                               Set<ReaderHint> hints) throws IOException;

    /**
     * Reads a sequence of images into memory, such as for e.g. animated GIFs.
     * The {@link BufferedImageSequence#length() sequence length} will be
     * {@literal 1} for conventional images.
     *
     * @throws UnsupportedOperationException if the reader does not support
     *         reading sequences.
     * @throws SourceFormatException if the image format is not supported.
     * @throws IOException if there some other error reading the sequence.
     */
    BufferedImageSequence readSequence() throws IOException;

    /**
     * Sets the source to a file.
     */
    void setSource(Path imageFile) throws IOException;

    /**
     * Sets the source to a stream, which is not reusable. {@link
     * #setSource(StreamFactory)} should be used instead, if possible.
     */
    void setSource(ImageInputStream inputStream) throws IOException;

    /**
     * Sets the source to a {@link StreamFactory}.
     */
    void setSource(StreamFactory streamFactory) throws IOException ;

}<|MERGE_RESOLUTION|>--- conflicted
+++ resolved
@@ -26,10 +26,6 @@
 public interface ImageReader {
 
     /**
-<<<<<<< HEAD
-     * Releases all resources. Must be called when an instance is no longer
-     * needed.
-=======
      * N.B.: For implementation reasons, this method must not perform any I/O.
      *
      * @return Whether the instance can employ seeking to read portions of the
@@ -38,8 +34,8 @@
     boolean canSeek();
 
     /**
-     * Releases all resources.
->>>>>>> 37a5ce7f
+     * Releases all resources. Must be called when an instance is no longer
+     * needed.
      */
     void dispose();
 
