--- conflicted
+++ resolved
@@ -176,21 +176,6 @@
     private static final int EXPAND_DENOMINATOR = 10000000;
     private static final int MAX_LAYERS         = 16384;
 
-<<<<<<< HEAD
-    // N.B.: see the end notes in the KduRender.java file in the Kakadu SDK
-    // for explanation of how this stuff needs to be destroyed. (And it DOES
-    // need to be destroyed!)
-    // N.B. 2: see KduRender2.java for use of the Kdu_thread_env.
-    private Jpx_source jpxSrc                    = new Jpx_source();
-    private Jp2_threadsafe_family_src familySrc  = new Jp2_threadsafe_family_src();
-=======
-    /**
-     * N.B.: {@link Kdu_global#Kdu_get_num_processors()} is another way of
-     * getting the CPU count. Unknown whether it's any more reliable.
-     */
-    private static final int NUM_THREADS =
-            Math.max(1, Runtime.getRuntime().availableProcessors());
-
     private static final KduDebugMessage KDU_SYSOUT = new KduDebugMessage();
     private static final KduErrorMessage KDU_SYSERR = new KduErrorMessage();
     private static final Kdu_message_formatter KDU_PRETTY_SYSOUT =
@@ -200,7 +185,6 @@
 
     private Jpx_source jpxSrc;
     private Jp2_threadsafe_family_src familySrc;
->>>>>>> 3f0ec17b
     private Kdu_compressed_source compSrc;
     private Kdu_codestream codestream;
     private Kdu_channel_mapping channels;
@@ -724,14 +708,11 @@
                                 reductionFactor, diffScales);
                     }
                 }
-<<<<<<< HEAD
                 LOGGER.trace("readRegion(): read using {} threads in {}",
                         numThreads, watch);
-=======
             } else {
                 // Would be nice if we knew more...
                 LOGGER.error("Fatal error in the codestream management machinery.");
->>>>>>> 3f0ec17b
             }
         } catch (KduException e) {
             try {
