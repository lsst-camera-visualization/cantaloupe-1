--- conflicted
+++ resolved
@@ -1,11 +1,8 @@
 package edu.illinois.library.cantaloupe.resource;
 
 import edu.illinois.library.cantaloupe.Application;
-<<<<<<< HEAD
-=======
 import org.apache.commons.configuration.Configuration;
 import org.restlet.data.CacheDirective;
->>>>>>> 7f4b4486
 import org.restlet.data.Header;
 import org.restlet.resource.ResourceException;
 import org.restlet.resource.ServerResource;
@@ -19,13 +16,6 @@
 
 public abstract class AbstractResource extends ServerResource {
 
-<<<<<<< HEAD
-    @Override
-    protected void doInit() throws ResourceException {
-        super.doInit();
-        // override the Server header
-        this.getServerInfo().setAgent("Cantaloupe/" + Application.getVersion());
-=======
     private static Logger logger = LoggerFactory.
             getLogger(AbstractResource.class);
 
@@ -68,7 +58,13 @@
                     "Original error: {}", e.getMessage());
         }
         return directives;
->>>>>>> 7f4b4486
+    }
+
+    @Override
+    protected void doInit() throws ResourceException {
+        super.doInit();
+        // override the Server header
+        this.getServerInfo().setAgent("Cantaloupe/" + Application.getVersion());
     }
 
     /**
