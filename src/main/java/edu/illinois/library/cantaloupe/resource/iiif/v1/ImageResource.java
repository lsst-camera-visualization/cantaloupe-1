--- conflicted
+++ resolved
@@ -189,44 +189,13 @@
                         .write(getResponse().getOutputStream());
 
                 // Notify the health checker of a successful response.
-                HealthChecker.addSourceProcessorPair(source, processor);
+                HealthChecker.addSourceProcessorPair(source, processor, ops);
                 return;
             } catch (SourceFormatException e) {
                 LOGGER.debug("Format inferred by {} disagrees with the one " +
                                 "supplied by {} ({}) for {}; trying again",
                         processorName, source, format, identifier);
             }
-<<<<<<< HEAD
-=======
-
-            processor.validate(ops, fullSize);
-            validateScale(info.getOrientationSize(),
-                    (Scale) ops.getFirst(Scale.class));
-
-            // Find out whether the processor supports the source format by
-            // asking it whether it offers any output formats for it.
-            if (!availableOutputFormats.isEmpty()) {
-                if (!availableOutputFormats.contains(ops.getOutputFormat())) {
-                    Exception e = new UnsupportedOutputFormatException(
-                            processor, ops.getOutputFormat());
-                    LOGGER.warn("{}: {}",
-                            e.getMessage(),
-                            getRequest().getReference());
-                    throw e;
-                }
-            } else {
-                throw new UnsupportedSourceFormatException(sourceFormat);
-            }
-
-            addHeaders(processor, ops.getOutputFormat(), disposition);
-
-            new ImageRepresentation(info, processor, ops, isBypassingCache())
-                    .write(getResponse().getOutputStream());
-
-            // Notify the health checker of a successful response -- after the
-            // response has been written successfully, obviously.
-            HealthChecker.addSourceProcessorPair(source, processor, ops);
->>>>>>> 5f28de1f
         }
         throw new SourceFormatException();
     }
