--- conflicted
+++ resolved
@@ -104,16 +104,6 @@
                             OutputStream teeStream = new TeeOutputStream(
                                     responseOutputStream, cacheOutputStream);
                             doWrite(teeStream);
-<<<<<<< HEAD
-                        } catch (Exception e) {
-                            // This typically happens when the connection has
-                            // been closed prematurely, as in the case of e.g.
-                            // the client hitting the stop button. The cached
-                            // image has been incompletely written and is
-                            // corrupt, so it must be purged.
-                            LOGGER.info("write(): {}", e.getMessage());
-                            cacheFacade.purge(opList);
-=======
                         } catch (Throwable e) {
                             // The cached image has been incompletely written
                             // and is corrupt, so it must be purged. This may
@@ -121,10 +111,8 @@
                             // or when the connection has been closed
                             // prematurely, as in the case of e.g. the client
                             // hitting the stop button;
-                            logger.info("write(): {}", e.getMessage());
-                            cache.purge(opList);
-                            throw e;
->>>>>>> 750deaf1
+                            LOGGER.info("write(): {}", e.getMessage());
+                            cacheFacade.purge(opList);
                         }
                     }
                 } catch (Exception e) {
