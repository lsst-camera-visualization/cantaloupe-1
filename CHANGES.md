--- conflicted
+++ resolved
@@ -1,6 +1,5 @@
 # Change Log
 
-<<<<<<< HEAD
 ## 5.0
 
 ### Endpoints
@@ -59,12 +58,11 @@
   `-list-fonts` command-line argument.
 * Added a `local_uri` key to the delegate script `context` hash.
 * JRuby has been updated to version 9.2, which supports Ruby 2.5.
-=======
+
 ## 4.1.6
 
 * Fixed overridden boolean values not being recognized in inherited
   configuration files.
->>>>>>> 7dc32d60
 
 ## 4.1.5
 
