--- conflicted
+++ resolved
@@ -1,6 +1,5 @@
 # Change Log
 
-<<<<<<< HEAD
 ## 5.0
 
 ### Endpoints
@@ -40,7 +39,7 @@
 
 * Java 11 is required.
 * JRuby has been updated to version 9.2, which supports Ruby 2.5.
-=======
+
 ## 4.1.3
 
 * Fixed failing to source-cache non-selectively-readable images when using
@@ -48,7 +47,6 @@
   for which chunking is enabled.
 * The Jetty client used by HttpSource has been downgraded to the version used
   in 4.1.1 due to a bug in the version used in 4.1.2.
->>>>>>> 37a5ce7f
 
 ## 4.1.2
 
