# Change Log

<<<<<<< HEAD
## 5.0

### Endpoints

* The minimum and maximum size of the built-in web server's thread pool is
  configurable.
* A `cache=recache` URL query argument is available that reprocesses and
  recaches the derivative image before delivering it.
* The `X-IIIF-ID` reverse proxy header is no longer supported. `X-Forwarded-ID`
  should be used instead.
* The `response-content-disposition` URL query argument supports RFC 6266
  Unicode filename syntax.
* The `endpoint.iiif.content_disposition` configuration key has been removed.
  The `response-content-disposition` URL query argument should be used instead.
* The IIIF Image API 1.x endpoint no longer supports content negotiation. If a
  format extension is not supplied in the URI, JPEG will be returned regardless
  of the value of the `Accept` header.
* The `http.http2.enabled` and `https.http2.enabled` configuration keys have
  been removed. HTTP/2 is always enabled.
* A `scale_constraints.delimiter` configuration key is available for customizing
  the character sequence used to separate scale constraints from identifiers in
  URIs.

### Sources

* Sources support inconsistencies between filename/identifier extensions and
  byte signatures.
* HttpSource uses the OkHttp HTTP client library instead of Jetty.
* HttpSource supports HTTP/2.

### Processors

* ImageMagickProcessor, GraphicsMagickProcessor, and KakaduDemoProcessor have
  been removed.
* The metadata-handling system has been redesigned:
    * Source image metadata is cached in derivative caches.
    * XMP metadata can be copied or edited using a delegate method.
    * The `processor.metadata.respect_orientation` configuration key has been
      removed and EXIF Orientation values are always respected.
* The included Kakadu library used by KakaduNativeProcessor has been updated
  to version 8.0.3.
* KakaduNativeProcessor, OpenJpegProcessor, and TurboJpegProcessor respect the
  EXIF `Orientation` tag.
* KakaduNativeProcessor and OpenJpegProcessor support IPTC and XMP metadata.
* TurboJpegProcessor supports EXIF, IPTC, and XMP metadata.
* Java2dProcessor supports the XPM source format.
* FfmpegProcessor, KakaduNativeProcessor, OpenJpegProcessor, and
  PdfBoxProcessor use libjpeg-turbo to write JPEGs if it is available.
* Added the `scaled` position for image overlays.

### Caches

* Added DynamoDBCache.

### Other

* The application is now packaged as a JAR file and can no longer work in a
  Servlet container. (See
  [#339](https://github.com/cantaloupe-project/cantaloupe/issues/339) for
  background.)
* Java 11 is required.
* Corrected the structure of the `cookie` key in the delegate script context.
  See the upgrade guide for more information.
* Added configuration options for logging in Logstash format. (Thanks to
  @cmhdave)
* The `-Dcantaloupe.list_fonts` VM argument has been replaced with the
  `-list-fonts` command-line argument.
* Added a `local_uri` key to the delegate script `context` hash.
=======
## 4.1.7

* Fixed a `NumberFormatException` caused by incorrect Java version parsing when
  running in a beta or early-access JVM.
>>>>>>> 6be4ba0d

## 4.1.6

* Image information is no longer included in IIIF information responses with
  an HTTP 403 status.
* Fixed overridden boolean values not being recognized in inherited
  configuration files.
* Fixed information responses failing to respect the `page` URL query argument.
* Fixed a bug that caused requests for data beyond an offset of 2^31 from
  S3Source and AzureStorageSource to fail when chunking is enabled.
* Updated JRuby to version 9.2.11.1, which addresses multiple CVEs.
* Updated Jackson to version 2.11.0, which addresses multiple CVEs.

## 4.1.5

* Fixed the IIIF Image API 2.x endpoint's handling of identifiers containing
  backslashes.
* Fixed a potential NullPointerException thrown by various
  AbstractIIOImageReader methods resulting from improper exception handling.
* Improved the user-friendliness of error messages resulting from illegal
  quality and format arguments in image requests.
* Reduced an error-level log statement resulting from an exception while
  streaming from a derivative cache to the response to debug-level.
* Jetty has been upgraded to version 9.4.24.v20191120, which addresses
  multiple CVEs.

## 4.1.4

* Fixed the health-check endpoint (at `/health`).
* Fixed error responses when encountering empty request headers. (Thanks to
  @RRMoelker)
* Fixed incorrect URIs in `Link` header values in certain IIIF Image API v2
  image endpoint responses.
* The `?response-content-disposition` query argument correctly handles
  filenames containing spaces.
* Image endpoints return HTTP 403 instead of 500 in response to
  AccessDeniedExceptions from the underlying Source.
* Fixed two separate bugs in KakaduNativeProcessor that both caused empty
  regions to appear in certain images.
* Fixed overly restrictive signature verification in KakaduDemoProcessor and
  OpenJpegProcessor that could cause errors with some valid images.
* Fixed TurboJpegProcessor not respecting the `processor.background_color`
  configuration key.
* Fixed the `PurgeItemFromCache` API method not working with S3Cache and
  AzureStorageCache.
* When using `AutomaticSelectionStrategy`, processor initialization errors are
  logged at debug-level rather than error-level.

## 4.1.3

* Added an undocumented `HttpSource2` source which works the same as
  `HttpSource`, and uses the same configuration keys and delegate method, but
  is backed by a different HTTP client library. If you are having problems with
  `HttpSource`, try this one instead. The current implementation of
  `HttpSource` will probably be replaced by this one in the next major version.
* Fixed a missing `resulting_size` key in the delegate script's `options` hash,
  introduced in 4.1.
* Fixed a bug in KakaduNativeProcessor that could cause requests for certain
  scales to fail (or possibly even crash the JVM).
* Fixed the behavior of `response-content-disposition` query arguments
  containing a `filename` argument.
* Fixed failing to source-cache non-selectively-readable images when using
  Java2dProcessor or JaiProcessor with the source cache enabled and a source
  for which chunking is enabled.
* The Jetty client used by HttpSource has been downgraded to the version used
  in 4.1.1 due to a bug in the version used in 4.1.2.
* Fixed the behavior of the `print_stack_trace_on_error_pages` configuration
  key in the context of certain unrecoverable errors.

## 4.1.2

* Fixed incorrect `@id` values in information responses when a query argument
  is present in the URI.
* Fixed a potential failure to fall back to the next candidate processor when
  TurboJpegProcessor is in the candidate chain but libjpeg-turbo is not
  available.
* Fixed a potential IIOException when reading certain JPEG images with
  JaiProcessor.
* Fixed newlines (`\n`) appearing literally in string overlays.
* Updated the Jetty dependency to address the following security vulnerability:
  CVE-2019-10247.
* Updated the PDFBox dependency to address the following security
  vulnerability: CVE-2019-0228.

## 4.1.1

* Fixed `NoSuchMethodError`s from various processors when running in Java 8.
* Fixed failure to locate the delegate script when `delegate_script.pathname`
  is set to a relative path outside of the current working directory.
* Fixed a regression in the handling of the `X-Forwarded-Path` header.
* Fixed breakage in manual processor selection from the Control Panel.
* Fixed an error from Java2dProcessor when downscaling TIFF source images to a
  very small size.
* Fixed improper codestream access in KakaduNativeProcessor that could cause
  cause degraded output for certain images.
* Improved resilience when reading certain oddly-encoded GIFs in
  Java2dProcessor and JaiProcessor.

## 4.1

### Configuration

* Configuration values can be obtained from the environment. See the user
  manual for more information.

### Endpoints

* The `redirect()` and `authorized?()` delegate methods have been merged into a
  new `authorize()` method, which enables a superset of their functionality,
  including challenge responses and redirects to "virtual" quality-limited
  versions. Authorization can also be set up to align with the IIIF
  Authentication API 1.0's "all or nothing access" or "tiered access" schemes.
* The `endpoint.public.auth.*` keys that controlled global HTTP Basic
  protection have also been replaced by the `authorize()` delegate method.
* The maximum allowed scale can set in the configuration.
* Running tasks are displayed in the Control Panel.
* Added HTTP API endpoints for status and health checks.
* In the IIIF Image API 2.x endpoint, the `Access-Control-Allow-Origin`
  response header is always included in the information response regardless of
  whether an `Origin` header was sent in the request, in order to align more
  closely with the IIIF Image API.
* Improved handling and documentation of the `X-Forwarded-Port` header.
* The `/iiif` URI path no longer redirects to a specific Image API version, and
  now returns HTTP 404.
* Bug fixes related to cropping-by-percent of EXIF-rotated images.
* During image requests, `authorize()` is called earlier in the setup process,
  for better efficiency.
* Removed the Restlet dependency.

### Sources

* HttpSource, S3Source, and AzureStorageSource are able to request chunks of
  resources on demand, which can improve performance when reading images in
  selectively-readable encodings like JPEG2000 and multi-resolution TIFF.
* HttpSource sends initial `HEAD` requests instead of ranged `GET` requests.
* The hash returned from the `httpsource_resource_info()` delegate method may
  include custom request headers.
* HttpSource's `HttpSource.trust_invalid_certs` configuration key has been
  renamed `HttpSource.allow_insecure`. When enabled, insecure cipher suites are
  accepted as well as insecure certificates.
* S3Source uses a Minio client instead of the AWS Java SDK client, to work
  around a possible thread-starvation bug in the AWS Java SDK when S3Source
  and S3Cache are in use at the same time.

### Processors

* Added configurable processor selection strategies, one of which uses the
  existing `processor.*` configuration keys, and the other of which uses an
  automatic strategy that attempts to choose a "best" processor on a per-
  request basis.
* Added TurboJpegProcessor.
* Added the `repeat` position for image overlays.
* Efficiency improvements in KakaduNativeProcessor.
* KakaduNativeProcessor supports `sizeByDistortedWidthHeight`.
* Java2dProcessor and PdfBoxProcessor can preserve XMP metadata across most
  source and output formats.
* KakaduNativeProcessor respects the `processor.metadata.preserve`
  configuration key for XMP metadata.
* Worked around a bug in the GraphicsMagick `gm` command that causes occasional
  "broken pipe" errors from GraphicsMagickProcessor when reading images from a
  FileSource.
* KakaduDemoProcessor has been deprecated, as it has been made more-or-less
  redundant by KakaduNativeProcessor.
* Updated the PDFBox dependency.
* Removed normalization.

### Caches

* S3Cache uses last-accessed rather than last-modified times.
* Changed the S3Cache and AzureStorageCache key naming schemes to improve
  organization and avoid problems with edge cases.

### Other

* The change log has moved from the website to this file.
* Java 11 is supported.

## 4.0.3

* Fixed a scaling-related regression in PdfBoxProcessor.
* Streams consumed from S3Source are drained fully before closure, which makes
  its connection pool more efficient and fixes a warning-level error message
  from its internal HTTP client.
* Fixed inability to use `ScriptLookupStrategy` with AzureStorageSource.
  (Thanks to @marc-sensenich)
* Fixed a potential math error when cropping certain images with an embedded
  EXIF Orientation tag.
* Improved exception handling in S3Source and S3Cache.
* Fixed inability of S3Cache and AzureStorageCache to recognize a
  `cache.server.derivative.ttl_seconds` key value greater than 2^31.
* Worked around an issue in OpenJPEG that could cause OpenJpegProcessor to fail
  when reading certain images from the source cache.
* Corrected the `gray` quality to `grey` in the IIIF Image API 1.x endpoint.
* Updated the Tika dependency to address the following security vulnerability:
  CVE-2018-17197.
* Updated the Jackson dependency to address several security vulnerabilities.
* Updated the PDFBox dependency.

## 4.0.2

* The exploded application is more reliably cleaned up at shutdown when running
  in standalone mode.
* KakaduNativeProcessor supports JPEG2000-compatible JPX source images.
* Fixed an error from KakaduDemoProcessor in Windows when using a system locale
  that uses characters other than periods as decimal separators.
* Fixed incorrect redaction positioning when scaling.
* Fixed an error from processors that use a Java 2D processing pipeline when
  attempting to scale a source image that is natively less than three pixels in
  either dimension, or has been cropped to that size.
* Fixed an empty response when image overlays are enabled but the overlay
  pathname or URL is invalid. Instead, images are served without the overlay,
  and warnings logged.
* Updated Jetty to version 9.4.12, which fixes a potential connection leak in
  long-running servers when using HttpSource. (Thanks to @giancarlobi)
* Miscellaneous other dependency updates.

## 4.0.1

* Fixed a regression introduced in 3.4.3 that could cause URIs to appear with
  the wrong scheme in information responses and `Link` headers. (Thanks to
  @mmatela and @jweisman)
* Fixed a bug that caused the minimum tile size in IIIF Image API 2.x
  information responses to be 512 regardless of the setting of
  `endpoint.iiif.min_tile_size`.
* Fixed a connection leak in HttpSource.
* Improved the resiliency of the internal JPEG2000 parser used by
  KakaduDemoProcessor and OpenJpegProcessor.
* Fixed KakaduNativeProcessor's handling of `sizeByDistortedWidthHeight`
  requests.
* Removed an error message that would appear in the log when the delegate
  script file was not found but the delegate script was disabled.
* The `X-Forwarded-Host` reverse proxy header may contain a port number, which
  will be used if `X-Forwarded-Port` is not supplied.

## 4.0

### Endpoints

* A new `X-Forwarded-ID` reverse proxy header replaces `X-IIIF-ID`, which has
  been deprecated, and will be removed in a future version.
* Error response representations are in `text/plain` format in the absence of a
  client preference.
* When `endpoint.iiif.content_disposition` is set to `inline`, the
  `Content-Disposition` header value includes a filename-safe version of the
  image identifier.

### Sources

* Resolvers have been renamed sources to better reflect their core function.
* AmazonS3Resolver has been renamed S3Source, and it now supports non-AWS
  endpoints.
* S3Source supports a configurable path prefix and suffix when using
  `BasicLookupStrategy`.
* AzureStorageSource supports shared access signature (SAS) URIs. (Thanks to
  @ddisciascio)
* Improved the efficiency of source cache content access when
  `cache.server.resolve_first = false`.
* All sources fall back to checking the magic bytes in image data if they
  cannot infer a format any other way.

### Processors

* KakaduProcessor has been renamed KakaduDemoProcessor to reflect the fact that
  it interfaces with the Kakadu demo tool, `kdu_expand`, and not the native
  library.
* Added KakaduNativeProcessor, as well as compiled binaries for Linux, macOS,
  and Windows, which are free to use with it for non-commercial purposes.
* Added `DownloadStrategy` as another optional retrieval strategy for
  stream-based processors, and as an optional fallback strategy. This enables
  all processors to work with all sources with no extra configuration.
* JPEG2000-compatible JPX images are readable by all processors that support
  JPEG2000.
* JaiProcessor has been deprecated. See the user manual for more information.
* KakaduDemoProcessor and OpenJpegProcessor work in Windows.
* KakaduDemoProcessor and OpenJpegProcessor read image metadata using custom
  code, which is more efficient than using the respective `kdu_jp2info` and
  `opj_dump` tools, and enables them to read the number of decomposition
  levels, which improves reliability when decoding images with less-common
  level counts.
* Image I/O plugins can be selected on a per-format basis.
* Improved the efficiency of the Java 2D resample filters.
* When using the Java 2D pipeline to downscale to less than three pixels on a
  side, an empty image with the correct dimensions is returned, rather than a
  downscaled 3×3 image, which is the smallest size that the Java 2D resample
  filters support.
* Java2dProcessor supports animated GIFs.
* Java2dProcessor supports CMYK & YCCK JPEGs.
* Worked around some behavior of the `opj_decompress` tool that could cause
  OpenJpegProcessor to break. (Thanks to @adam-vessey)
* Improved PdfBoxProcessor's validation of requests for multi-page PDFs whose
  pages have inconsistent dimensions.
* The `processor.limit_to_8_bits` configuration option is no longer available.
  All output is limited to 8 bits.
* Disabled support for GIF source images in JaiProcessor, as it was buggy and
  other processors can handle GIF better.

### Caching

* AmazonS3Cache has been renamed S3Cache, and it now supports non-AWS
  endpoints.
* The time-to-live of the source and derivative caches is independently
  configurable.
* The cache worker dumps the contents of HeapCache during its shifts, if both
  are enabled and if HeapCache persistence is also enabled.
* The cache worker's work interval specifies the amount of time between the end
  of one shift and the beginning of the next, rather between the start of one
  shift and the next.
* The deprecated `DELETE /cache/:identifier` HTTP API method has been removed.

### Delegate Script

* The delegate script has been redesigned as a class that is instantiated
  per-request. See the "Delegate Script" section of the user manual for
  detailed information.

### Other

* Java 10 (18.3) is supported.
* Updated JRuby to 9.1.17.0.

## 3.4.4

* Fixed a regression introduced in 3.4.3 that could cause URIs to appear with
  the wrong scheme in information responses and `Link` headers. (Thanks to
  @mmatela and @jweisman)
* The `X-Forwarded-Host` reverse proxy header may contain a port, which will be
  used if `X-Forwarded-Port` is not supplied.

## 3.4.3

* Updated the Jackson dependency to address the following security
  vulnerabilities: CVE-2018-7489, CVE-2018-5968, CVE-2017-15095.
* AmazonS3Resolver and AmazonS3Cache can obtain credentials from Amazon
  container environment variables or EC2 Instance Metadata Service.
* Arbitrary `X-Forwarded` headers are respected without `X-Forwarded-Host`
  needing to be set. (Thanks to @jweisman)
* Fixed a potential resource leak involving stream-based resolvers.
* Fixed HttpResolver's handling of semicolon-delimited `Content-Type` header
  values.
* Fixed palette corruption when cropping source images with indexed color with
  Java2dProcessor.
* Fixed a `NullPointerException` when using the info cache without a derivative
  cache.
* Other minor fixes.

## 3.4.2

* Fixed a leak when using HttpResolver in a Servlet container that resulted in
  an inability to shut down properly. (Thanks to @punkfairy)
* Fixed aspect-fit scale-to-height not working properly in ImageMagickProcessor
  and GraphicsMagickProcessor.
* Fixed incorrect URIs in responses when using slash substitution or
  URI-encoded identifiers.
* Efficiency improvements in AmazonS3Resolver and AzureStorageResolver.
* `OutOfMemoryError`s during image responses are logged at error level rather
  than info level.
* Improved the reliability of Image I/O plugin selection.
* Updated the PDFBox dependency to version 2.0.8.

## 3.4.1

* Improved efficiency when handling a request for a bitonal or gray image when
  the source image is already bitonal or gray. (Thanks to @adam-vessey)
* Fixed upscaling by percent in KakaduProcessor and OpenJpegProcessor.
* Efficiency improvements in PdfBoxProcessor.
* Improved the reliability of source cache downloading and content acquisition.
* Miscellaneous reliability improvements in AmazonS3Resolver and AmazonS3Cache.
* Server misconfigurations cause HTTP 500 (Internal Server Error) responses
  rather than HTTP 400 (Bad Request).

## 3.4

### Endpoints

* HTTP/2 can be enabled in standalone mode. (H2 requires Java 9, but H2C works
  in Java 8.)
* The accept queue limit of the standalone HTTP & HTTPS servers is
  configurable.
* The minimum size in IIIF Image API 2.x `info.json` responses is configurable.
  (Thanks to @cbeer)
* The maximum size in IIIF Image API 2.x `info.json` responses is the full
  image size, rather than half size. (Thanks to @cbeer)
* The IIIF Image API 1.x endpoint returns a JPEG image, rather than GIF, when
  no client preference is expressed in the URI or `Accept` header.
* Certain derivative cache errors can be recovered from without causing an error
  response.
* The `sizes` key in Image API 2.x information responses respects the
  `max_pixels` configuration option.
* Image and information endpoints return `HTTP 501 Not Implemented`, rather
  than `500 Internal Server Error`, when the selected processor does not
  support the requested source format.
* Image requests may include a `?response-content-disposition` query argument
  to suggest a response `Content-Disposition` header value.
* Added several HTTP API methods for cache management.
* Changes to HTTP Basic authorization settings in all endpoints take effect
  without restarting.
* All endpoints support the HTTP `OPTIONS` method.
* Status items in the Control Panel update automatically via AJAX.
* The username used to access the Control Panel is configurable.

### Resolvers

* Miscellaneous efficiency improvements across all resolvers.
* The `HttpResolver::get_url()` delegate method may return a hash containing
  authentication credentials.
* Added an option to HttpResolver to trust all certificates.
* The request timeout of HttpResolver is configurable.
* AmazonS3Resolver and AzureStorageResolver attempt to infer a source format
  from the object/blob key if not able to do so from the identifier or from
  object/blob metadata.
* The maxmimum number of AWS connections used by AmazonS3Resolver is
  configurable.
* AmazonS3Resolver falls back to obtaining credentials from various other
  sources (see the user manual) when they are not set in the configuration
  file. (Thanks to @jweisman)
* Resolver delegates are passed an additional context parameter. (Thanks to
  @jonathangreen)

### Processors

* Added an option that enables Java2dProcessor, JaiProcessor, KakaduProcessor,
  and PdfBoxProcessor to preserve the sample depth of >8-bits-per-sample source
  images.
* GraphicsMagickProcessor and ImageMagickProcessor respect the `processor.dpi`
  configuration key.
* GraphicsMagickProcessor supports the GIF output format.
* ImageMagickProcessor supports image overlays.
* FfmpegProcessor supports FLV videos.
* The `processor.background_color` configuration key affects alpha blending as
  well as non-90°-multiple rotations. (Thanks to @Algae666)
* ImageMagickProcessor's support for ImageMagick versions prior to 7 is
  deprecated.
* OpenJpegProcessor's support for OpenJPEG versions prior to 2.2.0 is
  deprecated.
* Improved the predictability of Image I/O plugin selection.
* Initialization warnings (related to missing dependencies, for example) are
  displayed in the Control Panel.

### Caching

* Image info is written to caches asynchronously to enable faster responses.
* Added an optional in-memory image info cache.
* Added RedisCache.
* Added HeapCache.
* AmazonS3Cache uploads images to S3 asynchronously, enabling faster responses.
* The maxmimum number of AWS connections used by AmazonS3Cache is configurable.
* AmazonS3Cache falls back to obtaining credentials from various other sources
  (see the user manual) when they are not set in the config file. (Thanks to
  @jweisman)
* On macOS, FilesystemCache uses file last-modified times rather than
  last-accessed times as the latter are not reliable.

### Other

* Configuration files support inheritance via an `extends` key.
* The temporary directory is configurable.
* Added an optional error log.
* A logger is accessible from the delegate script.

## 3.3.5

* Fixed FilesystemCache failing to purge invalid source images. (Thanks to
  @jhosteny)
* Fixed the `cache.server.resolve_first` configuration key always being
  effectively `true` in the IIIF Image API 2.x endpoint.
* Fixed AmazonS3Cache sometimes purging fewer objects than it should.
* Fixed failure to auto-purge incompletely-written images from derivative
  caches other than FilesystemCache in response to a VM error (such as
  `OutOfMemoryError`).
* HttpResolver makes fewer HTTP requests.

## 3.3.4

* Fixed an `AbstractMethodError` in HTML views, caused by a regression in
  3.3.3.
* Fixed the `X-IIIF-ID` header not being respected when redirecting from
  `/:identifier` to `/:identifier/info.json` in both IIIF Image API endpoint
  versions. (Thanks to @jonathangreen)

## 3.3.3

* Added Java 9 compatibility.
* Upgraded dependencies to fix the following vulnerabilities: CVE-2015-6420.
  (Thanks to @kinow)
* Fixed incorrect computation of post-rotation bounding boxes, manifesting as
  bogus values passed to the `resulting_size` delegate method arguments.
  (Thanks to @SaschaAdler)
* Fixed a warning from FilesystemCache when multiple processes tried to create
  the same directory at the same time. (Thanks to @cbeer)
* Fixed potentially incorrect tile sizes in information responses when using
  OpenJpegProcessor.
* Fixed a bug in FfmpegProcessor that caused video info parsing to fail for
  some videos.
* Added `Origin` to all `Vary` response headers, which fixes a potential
  CORS-related caching issue.
* Fixed an issue where certain Image I/O plugins could fail to register when
  multiple applications that use Image I/O are running in the same container.
  (Thanks to @mmatela)
* Fixed a resource leak when using image overlays.
* Improvements in the testing and build process. (Thanks to @kinow)

## 3.3.2

* Fixed an inefficiency that caused image metadata to be read multiple times in
  a single image response.
* Fixed endpoint authentication being enabled for certain non-endpoint
  resources.
* Impoved compatibility between OpenJpegProcessor and OpenJPEG when using
  OpenJPEG version 2.2.0 or later. (Thanks to @RussellMcOrmond)
* Fixed inability to stream source images when using AmazonS3Resolver.
* Fixed a potential HTTP 500 error when multiple processes try to write the
  same image metadata concurrently using FilesystemCache.
* Corrected the documentation for `processor.upscale_filter` and
  `processor.downscale_filter`.
* GraphicsMagickProcessor and ImageMagickProcessor support a `?page` query
  argument with PDFs.

## 3.3.1

* Fixed caches failing to take URL query arguments into account.
* Fixed a potentially incorrect `Cache-Control` header being sent in HTTP ≥ 400
  responses.
* Fixed parsing of comma-separated `X-Forwarded-*` header values.
* Improved the reliability of the value of the `client_ip` argument to the
  `authorized?()` delegate method when behind a reverse proxy.
* Fixed a connection leak in AmazonS3Resolver.
* Fixed potential malformed concurrent image responses when using a processor
  other than ImageMagickProcessor or GraphicsMagickProcessor.
* Fixed a potential NullPointerException (HTTP 500) involving concurrent
  requests when using the delegate script.
* Fixed processors and caches not respecting the value of
  `processor.normalize`.
* Prevented the configuration file and/or delegate script from being reloaded
  twice on some platforms.
* Fixed PDF source format support in GraphicsMagickProcessor and
  ImageMagickProcessor.
* Upgraded JRuby to 9.1.10.0.

## 3.3

### Endpoints

* Auto-computed tile sizes of source images with an odd number of pixels in a
  dimension in information responses are rounded up, to prevent clients from
  requesting extremely narrow edge tiles.
* Operations that would have no effect in their context—for example, a crop to
  0,0/300×200, followed by a scale-to-fit to 300 pixels wide—are skipped.
* Improved request validation.
* Added a RESTful API endpoint to retrieve and update the configuration.

### Processors

* Most processor-specific configuration settings now apply across all
  processors, making them integrate better into the caching architecture.
* Added an auto-normalize option to all image processors.
* Added an option to all processors to output progressive JPEGs.
* Added experimental support for DICOM images to GraphicsMagickProcessor,
  ImageMagickProcessor, Java2dProcessor, and JaiProcessor. (This is a very
  complex format and not all variants are working.)
* FfmpegProcessor uses a Java 2D processing pipeline, giving it more
  capabilities.
* Java2dProcessor and JaiProcessor support 16-bit LZW- and ZIP-compressed
  TIFFs.
* GraphicsMagickProcessor and ImageMagickProcessor support selectable resample
  filters.
* GraphicsMagickProcessor and ImageMagickProcessor respect the EXIF Orientation
  tag.
* ImageMagickProcessor supports ImageMagick 7.
* PdfBoxProcessor supports JBIG2-encoded embedded images.
* PdfBoxProcessor returns HTTP 400 when given an illegal page number.
* FfmpegProcessor returns HTTP 400 when given an illegal time.

### Caching

* The `-Dcantaloupe.cache.purge` VM option accepts an identifier argument to
  purge all content related to an individual identifier.
* Added a RESTful API endpoint to purge individual images from the cache.
* A `cache=false` URL query option can be used in all endpoints to bypass the
  derivative cache and disable the `Cache-Control` header per-request.
* FilesystemCache supports identifiers longer than the filesystem's filename
  length limit.

### Overlays

* Watermarks have been renamed overlays.
* Added textual overlays.
* Overlay images can be located on the filesystem or an HTTP(S) server.
* Overlay images are cached in memory for better efficiency.

### Delegate Script

* Added an optional delegate method invocation cache.
* Added the ability to redirect to another URL via the `authorized?()` delegate
  method.
* The delegate script is reloaded on change rather than per-request.

## 3.2.4

* Fixed all processors except JaiProcessor treating scale-to-dimensions
  requests (`w,h`) as scale-to-fit (`!w,h`).
* Fixed a bug affecting upscaled crops when using pyramidal images with
  Java2dProcessor or JaiProcessor.
* Worked around a bug in JAI involving downscaling of compressed TIFF tiles,
  affecting JaiProcessor.

## 3.2.3

* Fixed inability to upscale in JaiProcessor, omitted in error from 3.2.2.
* Fixed incorrect scale size computation using flooring instead of rounding.
* Fixed a bug in FilesystemCache that could cause an HTTP 500 error when
  accessing the same uncached `info.json` resource concurrently.
* FilesystemCache cleans up zero-byte files created in certain situations,
  typically involving failure in the underlying storage.
* Fixed a bug that could cause incompletely-written cached images (with any
  cache) to not get cleaned up properly.

## 3.2.2

* Fixed inability to upscale by pixels.
* Fixed an error in response to requests for images less than 3 pixels on a
  side when sharpening is enabled, in all processors using the Java 2D
  pipeline.
* Fixed an error in JaiProcessor when attempting to scale an image less than 3
  pixels on the smallest side.
* Fixed a bug in FilesystemCache that caused zero-byte files to be written and
  an HTTP 500 response when handling concurrent identical requests.
* Error responses include a more appropriate `Cache-Control` header rather than
  the one set in the configuration.
* Trailing slashes in `X-Forwarded-Path` header values are trimmed off,
  preventing double-slashes from appearing in generated URLs.

## 3.2.1

* Fixed a bug that caused the resolver selected by the `get_resolver()`
  delegate method to not be initielized properly.
* Fixed a path-handling bug affecting ImageMagickProcessor and
  GraphicsMagickProcessor primarily in Windows.
* Fixed incorrect image sizes when using FfmpegProcessor with percentage scales
  above 100%.
* Improved support for 16-bit source images in Java2dProcessor, JaiProcessor,
  GraphicsMagickProcessor, and ImageMagickProcessor.

## 3.2

* Java 8 is now required.
* Significant efficiency improvements in the Java 2D processing pipeline
  affecting Java2dProcessor, JaiProcessor, and KakaduProcessor.
* All processors that use the Java 2D pipeline (Java2dProcessor,
  KakaduProcessor, OpenJpegProcessor, PdfBoxProcessor) support selectable
  upscaling and downscaling filters.
* Improved the scale quality of JaiProcessor.
* All processors offer configurable sharpening levels.
* Applicable processors respect source ICC color profiles.
* Added the option to copy EXIF, IPTC IIM, XMP, and/or native TIFF and PNG
  metadata from source images to derivative images of the same format, for
  some processors.
* Java2dProcessor and JaiProcessor respect the value of an embedded EXIF
  Orientation tag.
* Increased the default Java2dProcessor/JaiProcessor JPEG quality to 0.8 (80).
* Added support for a `X-IIIF-ID` request header, in order to return correct
  image identifiers in information responses whose requests have passed through
  a reverse proxy using a different identifier.
* Removed the JAI post-processor option for KakaduProcessor and
  OpenJpegProcessor.
* Zero-byte files are deleted when purging or cleaning FilesystemCache.
* KakaduProcessor and OpenJpegProcessor return a less inscrutable error
  message when they are unable to read a source file.
* HTTP 415 is returned instead of HTTP 400 when an output format is requested
  that is valid but unsupported by the current processor.
* Colorized the console application log.
* Console application log messages with a severity of `WARN` and above are
  routed to standard error.
* Upgraded a number of libraries.

## 3.1.2

* Fixed a resource leak that would cause landing pages, error pages, and the
  Control Panel to become inaccessible after a long time running.
* Fixed a bug where the watermark wouldn't be added if redactions were enabled
  and set to use `DelegateScriptStrategy` but the delegate script was disabled.
* Fixed tile sizes in the IIIF Image API 2.x information response when using
  KakaduProcessor.
* HTTP 400 is returned in response to a request for an image that would be
  zero pixels on a side, even when the zero dimension is not explicit in the
  request. (For example, a size of `4,` for an image that is at least five
  times wider than it is tall.) (Previously, it was only returned when zero
  pixels was explicitly requested, and the image returned for implicit zero
  sizes was incorrect.)

## 3.1.1

* Added the `http.host` and `https.host` standalone mode configuration options,
  defaulting to listen on `0.0.0.0` (all interfaces).

## 3.1

* Added support for version 2.1 of the IIIF Image API.
    * Added support for the `square` region parameter to all processors.
    * Added the `max` size parameter.
    * Removed the information request `Link` header for the JSON-LD context.
    * Added the `sizeByConfinedWh` and `sizeByDistortedWh` feature names,
      supported by all processors.
    * Added the `maxArea` property to the profile description, based on the
      value of the `max_pixels` configuration key.
* Replaced the `get_iiif2_service` delegate method with
  `extra_iiif2_information_response_keys`.

## 3.0.1

* Fixed a broken build in standalone mode.

## 3.0

* Added a Control Panel for web-based configuration changes.
* Changed the distribution archive to a custom WAR file that can be run
  standalone (as before) or in a Servlet container.
* Added AmazonS3Cache.
* Added AzureStorageCache.
* Added redaction.
* Added the ability to restrict available sizes to those specified in the
  `info.json` response in the IIIF Image API 2.0 endpoint.
* Added an optional source image cache, which can improve the performance of
  StreamProcessors, as well as enable FileProcessors to work with
  StreamResolvers.
* Moved JdbcResolver delegate methods to the delegate script.
* Moved resolver-related delegate methods to submodules to improve
  organization.
* Changes to the logging configuration are applied immediately without
  restarting.
* Requests for more than `max_pixels` receive an HTTP 403 response rather than
  HTTP 500.
* Upgraded the Amazon S3 client to version 1.10.56.
* Upgraded the Restlet framework to version 2.3.7.<|MERGE_RESOLUTION|>--- conflicted
+++ resolved
@@ -1,6 +1,5 @@
 # Change Log
 
-<<<<<<< HEAD
 ## 5.0
 
 ### Endpoints
@@ -69,12 +68,11 @@
 * The `-Dcantaloupe.list_fonts` VM argument has been replaced with the
   `-list-fonts` command-line argument.
 * Added a `local_uri` key to the delegate script `context` hash.
-=======
+
 ## 4.1.7
 
 * Fixed a `NumberFormatException` caused by incorrect Java version parsing when
   running in a beta or early-access JVM.
->>>>>>> 6be4ba0d
 
 ## 4.1.6
 
